--- conflicted
+++ resolved
@@ -50,36 +50,4 @@
 timeout: long
 
 artifacts:
-<<<<<<< HEAD
-=======
-  - /testing/artifacts
-
-
----
-
-name: cross-gen_with_thrift
-
-run:
-  when-branch-name-is:
-    - .+
-
-requires:
-  Workiva/frugal:
-    - artifactory
-    - release
-    - pub
-    - pypi
-
-contact: messaging@workiva.com
-
-# https://dev.webfilings.org/zuul/release/293382
-image: drydock.workiva.org/workiva/messaging-docker-images:81307
-
-scripts:
-  - ./scripts/skynet/run_cross_skynet.sh -gen_with_thrift
-
-timeout: long
-
-artifacts:
->>>>>>> a25c2734
   - /testing/artifacts