package compiler

import (
	"fmt"
	"os"
	"path/filepath"
	"strings"

	"github.com/Workiva/frugal/compiler/generator"
	"github.com/Workiva/frugal/compiler/generator/dartlang"
	"github.com/Workiva/frugal/compiler/generator/golang"
	"github.com/Workiva/frugal/compiler/generator/java"
	"github.com/Workiva/frugal/compiler/generator/python"
	"github.com/Workiva/frugal/compiler/globals"
	"github.com/Workiva/frugal/compiler/parser"
)

// Options contains compiler options for code generation.
type Options struct {
	File               string // Frugal file to generate
	Gen                string // Language to generate
	Out                string // Output location for generated code
	Delim              string // Token delimiter for scope topics
	RetainIntermediate bool   // Do not clean up generated intermediate IDL
	DryRun             bool   // Do not generate code
	Recurse            bool   // Generate includes
	Verbose            bool   // Verbose mode
}

// Compile parses the Frugal IDL and generates code for it, returning an error
// if something failed.
func Compile(options Options) error {
	globals.TopicDelimiter = options.Delim
	globals.Gen = options.Gen
	globals.Out = options.Out
	globals.DryRun = options.DryRun
	globals.Recurse = options.Recurse
	globals.Verbose = options.Verbose
	globals.FileDir = filepath.Dir(options.File)

	defer func() {
		if !options.RetainIntermediate {
			// Clean up intermediate IDL.
			for _, file := range globals.IntermediateIDL {
				// Only try to remove if file still exists.
				if _, err := os.Stat(file); err == nil {
					logv(fmt.Sprintf("Removing intermediate Thrift file %s", file))
					if err := os.Remove(file); err != nil {
						fmt.Printf("Failed to remove intermediate IDL %s\n", file)
					}
				}
			}
		}
	}()

	absFile, err := filepath.Abs(options.File)
	if err != nil {
		return err
	}

	_, err = compile(absFile, strings.HasSuffix(absFile, ".thrift"), true)
	return err
}

// warnGenWithoutFrugal prints a warning if generating code with thrift
// when a gen_with_frugal option exists
// TODO: Remove this once gen_with frugal is no longer experimental
// and is the default.
func warnGenWithoutFrugal(genWithFrugal bool) {
	if !genWithFrugal && !globals.GenWithFrugalWarn {
		globals.PrintWarning(
			"Consider using the \"gen_with_frugal\" language option " +
			"to have Frugal generate code in place of Thrift.\nThis is an " +
			"experimental feature. Please file a GitHub issue if you encounter " +
			"problems.")
		globals.GenWithFrugalWarn = true
	}
}

// compile parses the Frugal or Thrift IDL and generates code for it, returning
// an error if something failed.
func compile(file string, isThrift, generate bool) (*parser.Frugal, error) {
	var (
		gen    = globals.Gen
		out    = globals.Out
		dryRun = globals.DryRun
		dir    = filepath.Dir(file)
	)

	// Ensure Frugal file exists.
	if !exists(file) {
		return nil, fmt.Errorf("Frugal file not found: %s\n", file)
	}

	// Process options for specific generators.
	lang, options := cleanGenParam(gen)

	_, genWithFrugal := options["gen_with_frugal"]

	// Resolve Frugal generator.
	var g generator.ProgramGenerator
	switch lang {
	case "dart":
<<<<<<< HEAD
=======
		// TODO: Remove this once gen_with_frugal is no longer experimental
		// and is the default
		warnGenWithoutFrugal(genWithFrugal)
>>>>>>> 4c3811ea
		g = generator.NewProgramGenerator(dartlang.NewGenerator(options, genWithFrugal), false)
	case "go":
		// TODO: Remove this once gen_with frugal is no longer experimental
		// and is the default.
		warnGenWithoutFrugal(genWithFrugal)
		g = generator.NewProgramGenerator(golang.NewGenerator(options), false)
	case "java":
		g = generator.NewProgramGenerator(java.NewGenerator(options), true)
	case "py":
		g = generator.NewProgramGenerator(python.NewGenerator(options), true)
	default:
		return nil, fmt.Errorf("Invalid gen value %s", gen)
	}

	// Parse the Frugal file.
	logv(fmt.Sprintf("Parsing %s", file))
	frugal, err := parser.ParseFrugal(file)
	if err != nil {
		return nil, err
	}

	if out == "" {
		out = g.DefaultOutputDir()
	}
	fullOut := g.GetOutputDir(out, frugal)
	if err := os.MkdirAll(out, 0777); err != nil {
		return nil, err
	}

	if genWithFrugal {
		// If not using frugal, add parsed includes here
		// preserve what thrift does to keep ordering in the file
		for _, include := range frugal.Thrift.Includes {
			generateInclude(frugal, include)
		}
	}

	if !genWithFrugal && !isThrift {
		// Generate intermediate Thrift IDL for Frugal. If this is already a
		// .thrift file, do not generate an intermediate IDL.
		logv(fmt.Sprintf("Generating intermediate Thrift file %s",
			filepath.Join(dir, fmt.Sprintf("%s.thrift", frugal.Name))))
		idlFile, err := generateThriftIDL(dir, frugal)
		if err != nil {
			return nil, err
		}
		file = idlFile
	}

	if dryRun || !generate {
		return frugal, nil
	}

	if !genWithFrugal {
		// Generate Thrift code.
		logv(fmt.Sprintf("Generating \"%s\" Thrift code for %s", lang, file))
		if err := generateThrift(frugal, dir, file, out, gen); err != nil {
			return nil, err
		}
	}

	// Generate Frugal code.
	logv(fmt.Sprintf("Generating \"%s\" Frugal code for %s", lang, frugal.File))
	return frugal, g.Generate(frugal, fullOut, genWithFrugal)
}

// exists determines if the file at the given path exists.
func exists(path string) bool {
	_, err := os.Stat(path)
	return err == nil
}

// cleanGenParam processes a string that includes an optional trailing
// options set.  Format: <language>:<name>=<value>,<name>=<value>,...
func cleanGenParam(gen string) (lang string, options map[string]string) {
	lang = gen
	options = make(map[string]string)
	if strings.Contains(gen, ":") {
		s := strings.Split(gen, ":")
		lang = s[0]
		dirty := s[1]
		var optionArray []string
		if strings.Contains(dirty, ",") {
			optionArray = strings.Split(dirty, ",")
		} else {
			optionArray = append(optionArray, dirty)
		}
		for _, option := range optionArray {
			s := strings.Split(option, "=")
			if len(s) == 1 {
				options[s[0]] = ""
			} else {
				options[s[0]] = s[1]
			}
		}
	}
	return
}

// logv prints the message if in verbose mode.
func logv(msg string) {
	if globals.Verbose {
		fmt.Println(msg)
	}
}<|MERGE_RESOLUTION|>--- conflicted
+++ resolved
@@ -101,12 +101,9 @@
 	var g generator.ProgramGenerator
 	switch lang {
 	case "dart":
-<<<<<<< HEAD
-=======
 		// TODO: Remove this once gen_with_frugal is no longer experimental
 		// and is the default
 		warnGenWithoutFrugal(genWithFrugal)
->>>>>>> 4c3811ea
 		g = generator.NewProgramGenerator(dartlang.NewGenerator(options, genWithFrugal), false)
 	case "go":
 		// TODO: Remove this once gen_with frugal is no longer experimental
