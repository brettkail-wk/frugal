--- conflicted
+++ resolved
@@ -1753,19 +1753,12 @@
 
 	// Generate client class
 	if service.Extends != "" {
-<<<<<<< HEAD
-		contents += fmt.Sprintf("class F%sClient extends %sClient with disposable.Disposable implements F%s {\n",
-			servTitle, g.getServiceExtendsName(service), servTitle)
-	} else {
-		contents += fmt.Sprintf("class F%sClient extends disposable.Disposable implements F%s {\n",
-			servTitle, servTitle)
-=======
-		contents += fmt.Sprintf("class %s extends %sClient implements F%s {\n",
+
+		contents += fmt.Sprintf("class %s extends %sClient with disposable.Disposable implements F%s {\n",
 			clientClassname, g.getServiceExtendsName(service), servTitle)
 	} else {
-		contents += fmt.Sprintf("class %s implements F%s {\n",
+		contents += fmt.Sprintf("class %s extends disposable.Disposable implements F%s {\n",
 			clientClassname, servTitle)
->>>>>>> 900cb990
 	}
 	contents += fmt.Sprintf(tab+"static final logging.Logger _frugalLog = logging.Logger('%s');\n", servTitle)
 	contents += tab + "Map<String, frugal.FMethod> _methods;\n\n"
