/*
 * Copyright 2017 Workiva
 * Licensed under the Apache License, Version 2.0 (the "License");
 * you may not use this file except in compliance with the License.
 * You may obtain a copy of the License at
 *     http://www.apache.org/licenses/LICENSE-2.0
 * Unless required by applicable law or agreed to in writing, software
 * distributed under the License is distributed on an "AS IS" BASIS,
 * WITHOUT WARRANTIES OR CONDITIONS OF ANY KIND, either express or implied.
 * See the License for the specific language governing permissions and
 * limitations under the License.
 */

package dartlang

import (
	"fmt"
	"os"
	"path/filepath"
	"sort"
	"strconv"
	"strings"
	"syscall"
	"unicode"

	"gopkg.in/yaml.v2"

	"github.com/Workiva/frugal/compiler/generator"
	"github.com/Workiva/frugal/compiler/globals"
	"github.com/Workiva/frugal/compiler/parser"
)

const (
	lang                  = "dart"
	defaultOutputDir      = "gen-dart"
	serviceSuffix         = "_service"
	scopeSuffix           = "_scope"
	minimumDartVersion    = "1.13.0"
	tab                   = "  "
	tabtab                = tab + tab
	tabtabtab             = tab + tab + tab
	tabtabtabtab          = tab + tab + tab + tab
	tabtabtabtabtab       = tab + tab + tab + tab + tab
	tabtabtabtabtabtab    = tab + tab + tab + tab + tab + tab
	tabtabtabtabtabtabtab = tab + tab + tab + tab + tab + tab + tab
	libraryPrefixOption   = "library_prefix"
	useVendorOption       = "use_vendor"
)

// Generator implements the LanguageGenerator interface for Dart.
type Generator struct {
	*generator.BaseGenerator
	outputDir string
}

// NewGenerator creates a new Dart LanguageGenerator.
func NewGenerator(options map[string]string) generator.LanguageGenerator {
	return &Generator{
		BaseGenerator: &generator.BaseGenerator{Options: options},
		outputDir:     "",
	}
}

func (g *Generator) getLibraryName() string {
	if ns := g.Frugal.Namespace(lang); ns != nil {
		return parser.LowercaseFirstLetter(toLibraryName(ns.Value))
	}
	return parser.LowercaseFirstLetter(g.Frugal.Name)
}

// SetupGenerator performs any setup logic before generation.
func (g *Generator) SetupGenerator(outputDir string) error {
	g.outputDir = outputDir

	if g.getLibraryPrefix() == "" {
		libDir := filepath.Join(outputDir, "lib", "src")
		if err := os.MkdirAll(libDir, 0777); err != nil {
			return err
		}
	}

	libraryName := g.getLibraryName()
	file, err := os.Create(g.getExportFilePath(outputDir))
	if err != nil {
		return err
	}
	defer file.Close()

	if err := g.GenerateDocStringComment(file); err != nil {
		return err
	}

	contents := ""
	contents += fmt.Sprintf("\n\nlibrary %s;\n\n", libraryName)

	if len(g.Frugal.Constants) > 0 {
		constantsName := fmt.Sprintf("%sConstants", snakeToCamel(libraryName))
		contents += g.createExport(constantsName, false)
	}
	for _, s := range g.Frugal.Structs {
		contents += g.createExport(s.Name, false)
	}
	for _, union := range g.Frugal.Unions {
		contents += g.createExport(union.Name, false)
	}
	for _, exception := range g.Frugal.Exceptions {
		contents += g.createExport(exception.Name, false)
	}
	for _, enum := range g.Frugal.Enums {
		contents += g.createExport(enum.Name, true)
	}

	_, err = file.WriteString(contents)
	return err
}

func (g *Generator) createExport(structName string, isEnum bool) string {
	srcDir := "src"
	if _, ok := g.Options[libraryPrefixOption]; ok {
		srcDir = g.getLibraryName()
	}
	if !isEnum || !g.useEnums() {
		return fmt.Sprintf("export '%s/f_%s.dart' show %s;\n",
			srcDir, toFileName(structName), structName)
	}
	return fmt.Sprintf("export '%s/f_%s.dart' show %s, serialize%s, deserialize%s;\n",
		srcDir, toFileName(structName), structName, structName, structName)
}

// TeardownGenerator is run after generation.
func (g *Generator) TeardownGenerator() error { return nil }

// GetOutputDir returns the output directory for generated files.
func (g *Generator) GetOutputDir(dir string) string {
	if namespace := g.Frugal.Namespace(lang); namespace != nil {
		dir = filepath.Join(dir, toLibraryName(namespace.Value))
	} else {
		dir = filepath.Join(dir, g.Frugal.Name)
	}
	return dir
}

// DefaultOutputDir returns the default output directory for generated files.
func (g *Generator) DefaultOutputDir() string {
	return defaultOutputDir
}

// PostProcess is called after generating each file.
func (g *Generator) PostProcess(f *os.File) (err error) {
	return nil
}

// GenerateDependencies modifies the pubspec.yaml as needed.
func (g *Generator) GenerateDependencies(dir string) error {
	if _, ok := g.Options[libraryPrefixOption]; !ok {
		if err := g.addToPubspec(dir); err != nil {
			return err
		}
	}
	return g.exportClasses(dir)
}

type pubspec struct {
	Name         string                      `yaml:"name"`
	Version      string                      `yaml:"version"`
	Description  string                      `yaml:"description"`
	Environment  env                         `yaml:"environment"`
	Dependencies map[interface{}]interface{} `yaml:"dependencies"`
}

type env struct {
	SDK string `yaml:"sdk"`
}

type dep struct {
	Hosted  hostedDep `yaml:"hosted,omitempty"`
	Git     gitDep    `yaml:"git,omitempty"`
	Path    string    `yaml:"path,omitempty"`
	Version string    `yaml:"version,omitempty"`
}

type hostedDep struct {
	Name string `yaml:"name"`
	URL  string `yaml:"url"`
}

type gitDep struct {
	URL string `yaml:"url"`
	Ref string `yaml:"ref"`
}

func (g *Generator) addToPubspec(dir string) error {
	pubFilePath := filepath.Join(dir, "pubspec.yaml")

	deps := map[interface{}]interface{}{
		"logging": "^0.11.2",
		"thrift": dep{
			Hosted:  hostedDep{Name: "thrift", URL: "https://pub.workiva.org"},
			Version: "^0.0.7",
		},
	}

	if g.Frugal.ContainsFrugalDefinitions() {
		deps["frugal"] = dep{
			Hosted:  hostedDep{Name: "frugal", URL: "https://pub.workiva.org"},
			Version: fmt.Sprintf("^%s", globals.Version),
		}
	}

	includesSet := make(map[string]bool) // include.Name ---> include.Annotations.Vendor()

	scopeIncludes, err := g.Frugal.ReferencedScopeIncludes()
	if err != nil {
		return err
	}
	for _, include := range scopeIncludes {
		_, vendored := include.Annotations.Vendor()
		includesSet[include.Name] = vendored
	}
	servIncludes, err := g.Frugal.ReferencedServiceIncludes()
	if err != nil {
		return err
	}
	for _, include := range servIncludes {
		_, vendored := include.Annotations.Vendor()
		includesSet[include.Name] = vendored
	}
	includes := make([]string, 0, len(includesSet))
	for include := range includesSet {
		includes = append(includes, include)
	}
	sort.Strings(includes)

	for _, include := range includes {
		name := include
		namespace := g.Frugal.NamespaceForInclude(include, lang)
		if namespace != nil {
			name = namespace.Value
		}

		if g.UseVendor() && includesSet[include] {
			vendorPath, _ := namespace.Annotations.Vendor()
			deps[toLibraryName(vendorPath)] = dep{
				Hosted:  hostedDep{Name: toLibraryName(vendorPath), URL: "https://pub.workiva.org"},
				Version: "any",
			}
		} else {
			deps[toLibraryName(name)] = dep{Path: "../" + toLibraryName(name)}
		}
	}

	namespace := g.Frugal.Namespace(lang)
	name := g.Frugal.Name
	if namespace != nil {
		name = namespace.Value
	}

	ps := &pubspec{
		Name:        toLibraryName(name),
		Version:     globals.Version,
		Description: "Autogenerated by the frugal compiler",
		Environment: env{
			SDK: "^" + minimumDartVersion,
		},
		Dependencies: deps,
	}

	d, err := yaml.Marshal(&ps)
	if err != nil {
		return err
	}
	// create and write to new file
	newPubFile, err := os.Create(pubFilePath)
	defer newPubFile.Close()
	if err != nil {
		return err
	}
	if _, err := newPubFile.Write(d); err != nil {
		return err
	}
	return nil
}

func (g *Generator) getExportFilePath(dir string) string {
	libName := g.getLibraryName()
	dartFile := fmt.Sprintf("%s.%s", libName, lang)

	if _, ok := g.Options[libraryPrefixOption]; ok {
		return filepath.Join(dir, "..", dartFile)
	}
	return filepath.Join(dir, "lib", dartFile)
}

func (g *Generator) exportClasses(dir string) error {
	filename := g.getLibraryName()
	mainFilePath := g.getExportFilePath(dir)
	mainFile, err := os.OpenFile(mainFilePath, syscall.O_RDWR, 0777)
	defer mainFile.Close()
	if err != nil {
		return err
	}

	exports := "\n"
	for _, service := range g.Frugal.Services {
		servSrcDir := "src"
		if _, ok := g.Options[libraryPrefixOption]; ok {
			servSrcDir = filename
		}

		servTitle := strings.Title(service.Name)
		exports += fmt.Sprintf("export '%s/%s%s%s.%s' show F%s;\n",
			servSrcDir, generator.FilePrefix, toFileName(service.Name), serviceSuffix, lang, servTitle)
		exports += fmt.Sprintf("export '%s/%s%s%s.%s' show F%sClient;\n",
			servSrcDir, generator.FilePrefix, toFileName(service.Name), serviceSuffix, lang, servTitle)
	}
	for _, scope := range g.Frugal.Scopes {
		scopeSrcDir := "src"
		if _, ok := g.Options[libraryPrefixOption]; ok {
			scopeSrcDir = filename
		}
		scopeTitle := strings.Title(scope.Name)
		exports += fmt.Sprintf("export '%s/%s%s%s.%s' show %sPublisher, %sSubscriber;\n",
			scopeSrcDir, generator.FilePrefix, toFileName(scope.Name), scopeSuffix, lang, scopeTitle, scopeTitle)
	}
	stat, err := mainFile.Stat()
	if err != nil {
		return err
	}
	_, err = mainFile.WriteAt([]byte(exports), stat.Size())
	return err
}

// GenerateFile generates the given FileType.
func (g *Generator) GenerateFile(name, outputDir string, fileType generator.FileType) (*os.File, error) {
	if _, ok := g.Options[libraryPrefixOption]; !ok {
		outputDir = filepath.Join(outputDir, "lib")
		outputDir = filepath.Join(outputDir, "src")
	}
	switch fileType {
	case generator.CombinedServiceFile:
		return g.CreateFile(toFileName(name)+serviceSuffix, outputDir, lang, true)
	case generator.CombinedScopeFile:
		return g.CreateFile(toFileName(name)+scopeSuffix, outputDir, lang, true)
	case generator.ObjectFile:
		file, err := g.CreateFile(toFileName(name), outputDir, lang, true)
		if err != nil {
			return file, err
		}
		if err = g.GenerateDocStringComment(file); err != nil {
			return file, err
		}
		if _, err = file.WriteString("\n\n"); err != nil {
			return file, err
		}
		return file, nil

	default:
		return nil, fmt.Errorf("Bad file type for dartlang generator: %s", fileType)
	}
}

// GenerateDocStringComment generates the autogenerated notice.
func (g *Generator) GenerateDocStringComment(file *os.File) error {
	comment := fmt.Sprintf(
		"// Autogenerated by Frugal Compiler (%s)\n"+
			"// DO NOT EDIT UNLESS YOU ARE SURE THAT YOU KNOW WHAT YOU ARE DOING",
		globals.Version)

	_, err := file.WriteString(comment)
	return err
}

func (g *Generator) generateDocComment(comment []string, indent string) string {
	return g.GenerateInlineComment(comment, indent+"/")
}

// GenerateConstantsContents generates constants.
func (g *Generator) GenerateConstantsContents(constants []*parser.Constant) error {
	if len(constants) == 0 {
		return nil
	}

	className := fmt.Sprintf("%sConstants", snakeToCamel(g.getLibraryName()))
	file, err := g.GenerateFile(className, g.outputDir, generator.ObjectFile)
	defer file.Close()
	if err != nil {
		return err
	}

	if err = g.writeThriftImports(file); err != nil {
		return err
	}

	// Need utf8 for binary constants
	_, err = file.WriteString("import 'dart:convert' show UTF8;\n\n")
	if err != nil {
		return err
	}

	contents := ""
	contents += fmt.Sprintf("class %s {\n", className)
	for _, constant := range constants {
		if constant.Comment != nil {
			contents += g.generateDocComment(constant.Comment, tab)
		}
		value := g.generateConstantValue(constant.Type, constant.Value, "")
		contents += fmt.Sprintf(tab+"static final %s %s = %s;\n",
			g.getDartTypeFromThriftType(constant.Type), constant.Name, value)
	}
	contents += "}\n"
	_, err = file.WriteString(contents)
	return err
}

func (g *Generator) generateConstantValue(t *parser.Type, value interface{}, ind string) string {
	underlyingType := g.Frugal.UnderlyingType(t)

	// If the value being referenced is of type Identifier, it's referencing
	// another constant.
	identifier, ok := value.(parser.Identifier)
	if ok {
		idCtx := g.Frugal.ContextFromIdentifier(identifier)
		switch idCtx.Type {
		case parser.LocalConstant:
			return fmt.Sprintf("t_%s.%sConstants.%s", toLibraryName(g.getNamespaceOrName()),
				snakeToCamel(g.getLibraryName()), idCtx.Constant.Name)
		case parser.LocalEnum:
			return fmt.Sprintf("t_%s.%s.%s", toLibraryName(g.getNamespaceOrName()),
				idCtx.Enum.Name, idCtx.EnumValue.Name)
		case parser.IncludeConstant:
			include := idCtx.Include.Name
			if namespace := g.Frugal.NamespaceForInclude(include, lang); namespace != nil {
				include = namespace.Value
			}
			nsLibName := toLibraryName(include)
			return fmt.Sprintf("t_%s.%sConstants.%s", nsLibName, snakeToCamel(nsLibName), idCtx.Constant.Name)
		case parser.IncludeEnum:
			include := idCtx.Include.Name
			if namespace := g.Frugal.NamespaceForInclude(include, lang); namespace != nil {
				include = namespace.Value
			}
			return fmt.Sprintf("t_%s.%s.%s", toLibraryName(include), idCtx.Enum.Name, idCtx.EnumValue.Name)
		default:
			panic(fmt.Sprintf("The Identifier %s has unexpected type %d", identifier, idCtx.Type))
		}
	}

	if underlyingType.IsPrimitive() || underlyingType.IsContainer() {
		switch underlyingType.Name {
		case "bool", "i8", "byte", "i16", "i32", "i64", "double":
			return fmt.Sprintf("%v", value)
		case "string":
			return fmt.Sprintf("%s", strconv.Quote(value.(string)))
		case "binary":
			return fmt.Sprintf("new Uint8List.fromList(UTF8.encode('%s'))", value)
		case "list", "set":
			contents := ""
			if underlyingType.Name == "set" {
				contents += fmt.Sprintf("new Set<%s>.from(", underlyingType.ValueType)
			}
			contents += "[\n"
			for _, v := range value.([]interface{}) {
				val := g.generateConstantValue(underlyingType.ValueType, v, ind+tab)
				contents += fmt.Sprintf(tabtab+ind+"%s,\n", val)
			}
			contents += tab + ind + "]"
			if underlyingType.Name == "set" {
				contents += ")"
			}
			return contents
		case "map":
			contents := "{\n"
			for _, pair := range value.([]parser.KeyValue) {
				key := g.generateConstantValue(underlyingType.KeyType, pair.Key, ind+tab)
				val := g.generateConstantValue(underlyingType.ValueType, pair.Value, ind+tab)
				contents += fmt.Sprintf(tabtab+ind+"%s: %s,\n", key, val)
			}
			contents += tab + ind + "}"
			return contents
		}
	} else if g.Frugal.IsEnum(underlyingType) {
		return fmt.Sprintf("%d", value)
	} else if g.Frugal.IsStruct(underlyingType) {
		s := g.Frugal.FindStruct(underlyingType)
		if s == nil {
			panic("no struct for type " + underlyingType.Name)
		}

		contents := ""

		dartType := g.getDartTypeFromThriftType(parser.TypeFromStruct(s))
		contents += fmt.Sprintf("new %s()", dartType)
		for _, pair := range value.([]parser.KeyValue) {
			name := pair.KeyToString()
			for _, field := range s.Fields {
				if name == field.Name {
					val := g.generateConstantValue(field.Type, pair.Value, ind+tab)
					contents += fmt.Sprintf("\n%s..%s = %s", tabtab+ind, toFieldName(name), val)
				}
			}
		}

		return contents
	}

	panic("no entry for type " + underlyingType.Name)
}

// GenerateTypeDef generates the given typedef.
func (g *Generator) GenerateTypeDef(*parser.TypeDef) error {
	// No typedefs in dart
	return nil
}

// GenerateEnum generates the given enum.
func (g *Generator) GenerateEnum(enum *parser.Enum) error {
	contents := ""
	file, err := g.GenerateFile(enum.Name, g.outputDir, generator.ObjectFile)
	defer file.Close()
	if err != nil {
		return err
	}

	if g.useEnums() {
		contents += g.generateEnumUsingEnums(enum)
	} else {
		contents += g.generateEnumUsingClasses(enum)
	}

	file.WriteString(contents)

	return nil
}

func (g *Generator) generateEnumUsingClasses(enum *parser.Enum) string {
	contents := ""
	contents += fmt.Sprintf("class %s {\n", enum.Name)
	for _, field := range enum.Values {
		contents += g.generateCommentWithDeprecated(field.Comment, tab, field.Annotations)
		contents += fmt.Sprintf(tab+"static const int %s = %d;\n", field.Name, field.Value)
	}
	contents += "\n"

	contents += tab + "static final Set<int> VALID_VALUES = new Set.from([\n"
	for _, field := range enum.Values {
		contents += fmt.Sprintf(tabtab+"%s,\n", field.Name)
	}
	contents += tab + "]);\n\n"

	contents += tab + "static final Map<int, String> VALUES_TO_NAMES = {\n"
	for _, field := range enum.Values {
		contents += fmt.Sprintf(tabtab+"%s: '%s',\n", field.Name, field.Name)
	}
	contents += tab + "};\n"
	contents += "}\n"
	return contents
}

func (g *Generator) generateEnumUsingEnums(enum *parser.Enum) string {
	contents := ""
	contents += fmt.Sprintf("enum %s {\n", enum.Name)
	for _, field := range enum.Values {
		// The @deprecated annotation is not allowed on enum values:
		// https://github.com/dart-lang/sdk/issues/23441
		contents += g.generateCommentWithDeprecatedImpl(field.Comment, tab, field.Annotations, false)
		contents += fmt.Sprintf(tab+"%s,\n", field.Name)
	}
	contents += "}\n\n"

	contents += fmt.Sprintf("int serialize%s(%s variant) {\n", enum.Name, enum.Name)
	contents += tab + "switch (variant) {\n"
	for _, field := range enum.Values {
		contents += fmt.Sprintf(tabtab+"case %s.%s:\n", enum.Name, field.Name)
		contents += fmt.Sprintf(tabtabtab+"return %d;\n", field.Value)
	}
	contents += tab + "}\n"
	contents += "}\n\n"

	contents += fmt.Sprintf("%s deserialize%s(int value) {\n", enum.Name, enum.Name)
	contents += tab + "switch (value) {\n"
	for _, field := range enum.Values {
		contents += fmt.Sprintf(tabtab+"case %d:\n", field.Value)
		contents += fmt.Sprintf(tabtabtab+"return %s.%s;\n", enum.Name, field.Name)
	}
	contents += tabtab + "default:\n"
	contents += fmt.Sprintf(tabtabtab+"throw new thrift.TProtocolError(thrift.TProtocolErrorType.UNKNOWN, \"Invalid value '$value' for enum '%s'\");", enum.Name)

	contents += tab + "}\n"
	contents += "}\n"
	return contents
}

// GenerateStruct generates the given struct.
func (g *Generator) GenerateStruct(s *parser.Struct) error {
	file, err := g.GenerateFile(s.Name, g.outputDir, generator.ObjectFile)
	defer file.Close()
	if err != nil {
		return err
	}

	if err = g.writeThriftImports(file); err != nil {
		return err
	}

	contents := g.generateStruct(s)
	_, err = file.WriteString(contents)
	return err
}

// GenerateUnion generates the given union.
func (g *Generator) GenerateUnion(s *parser.Struct) error {
	return g.GenerateStruct(s)
}

// GenerateException generates the given exception.
func (g *Generator) GenerateException(s *parser.Struct) error {
	return g.GenerateStruct(s)
}

// generateServiceArgsResults generates the args and results objects for the
// given service.
func (g *Generator) generateServiceArgsResults(service *parser.Service) string {
	contents := ""
	for _, s := range g.GetServiceMethodTypes(service) {
		contents += g.generateStruct(s)
	}
	return contents
}

func (g *Generator) generateStruct(s *parser.Struct) string {
	contents := ""

	// Class declaration
	if s.Comment != nil {
		contents += g.GenerateInlineComment(s.Comment, "/")
	}

	// Making all classes uppercase is a breaking change.
	// Just ignore violations instead
	if strings.ContainsRune(s.Name, '_') {
		contents += "// ignore: camel_case_types\n"
	}

	contents += fmt.Sprintf("class %s ", s.Name)
	if s.Type == parser.StructTypeException {
		contents += "extends Error "
	}
	contents += "implements thrift.TBase {\n"

	// Struct and field descriptors
	contents += fmt.Sprintf(tab+"static final thrift.TStruct _STRUCT_DESC = new thrift.TStruct(\"%s\");\n", s.Name)

	for _, field := range s.Fields {
		constantName := toScreamingCapsConstant(field.Name)
		contents += fmt.Sprintf(tab+"static final thrift.TField _%s_FIELD_DESC = new thrift.TField(\"%s\", %s, %d);\n",
			constantName, field.Name, g.getEnumFromThriftType(field.Type), field.ID)
	}
	contents += "\n"

	// Fields
	for _, field := range s.Fields {
		contents += g.generateCommentWithDeprecated(field.Comment, tab, field.Annotations)
		contents += fmt.Sprintf(tab+"%s %s%s;\n",
			g.getDartTypeFromThriftType(field.Type), toFieldName(field.Name), g.generateInitValue(field))
		contents += fmt.Sprintf(tab+"static const int %s = %d;\n", strings.ToUpper(field.Name), field.ID)
	}
	contents += "\n"

	// Constructor
	contents += "\n"
	contents += fmt.Sprintf(tab+"%s() {", s.Name)
	if len(s.Fields) > 0 {
		contents += "\n"
		for _, field := range s.Fields {
			if field.Default != nil {
				value := g.generateConstantValue(field.Type, field.Default, tab)
				contents += fmt.Sprintf(tabtab+"this.%s = %s;\n", toFieldName(field.Name), value)
			}
		}
		contents += tab + "}\n\n"
	} else {
		contents += "}\n\n"
	}

	// methods for getting/setting fields
	contents += g.generateFieldMethods(s)

	// read
	contents += g.generateRead(s)

	// write
	contents += g.generateWrite(s)

	// to string
	contents += g.generateToString(s)

	// equals
	contents += g.generateEquals(s)

	// hashCode
	contents += g.generateHashCode(s)

	// clone
	contents += g.generateClone(s)

	// validate
	contents += g.generateValidate(s)

	contents += "}\n"
	return contents
}

func (g *Generator) generateInitValue(field *parser.Field) string {
	underlyingType := g.Frugal.UnderlyingType(field.Type)
	if !underlyingType.IsPrimitive() || field.Modifier == parser.Optional {
		return ""
	}

	switch underlyingType.Name {
	case "bool":
		return " = false"
	case "byte", "i8", "i16", "i32", "i64":
		return " = 0"
	case "double":
		return " = 0.0"
	default:
		return ""
	}
}

func (g *Generator) generateFieldMethods(s *parser.Struct) string {
	contents := ""
	for _, field := range s.Fields {
		titleName := strings.Title(field.Name)
		fName := toFieldName(field.Name)

		andIsNotDefault := ""

<<<<<<< HEAD
		if g.isDartPrimitive(field.Type) && field.Default != nil {
			value := g.generateConstantValue(field.Type, field.Default, tab)
			andIsNotDefault = fmt.Sprintf(" && %s != %s", fName, value)
=======
		if field.Annotations.IsDeprecated() {
			contents += tab + "@deprecated"
		}
		if dartPrimitive {
			contents += fmt.Sprintf(tab+"bool isSet%s() => this.__isset_%s;\n\n", titleName, fName)
			contents += fmt.Sprintf(tab+"unset%s() {\n", titleName)
			contents += fmt.Sprintf(tabtab+"this.__isset_%s = false;\n", fName)
			contents += tab + "}\n\n"
		} else {
			contents += fmt.Sprintf(tab+"bool isSet%s() => this.%s != null;\n\n", titleName, fName)
			contents += fmt.Sprintf(tab+"unset%s() {\n", titleName)
			contents += ignoreDeprecationWarningIfNeeded(tabtab, field.Annotations)
			contents += fmt.Sprintf(tabtab+"this.%s = null;\n", fName)
			contents += tab + "}\n\n"
>>>>>>> f2938997
		}

		contents += fmt.Sprintf(tab + "@deprecated\n")
		contents += fmt.Sprintf(tab+"bool isSet%s() => %s != null%s;\n\n", titleName, fName, andIsNotDefault)

		contents += fmt.Sprintf(tab + "@deprecated\n")
		contents += fmt.Sprintf(tab+"unset%s() => %s = null;\n\n", titleName, fName)
	}

	// getFieldValue
	contents += tab + "@override\n"
	contents += tab + "getFieldValue(int fieldID) {\n"
	contents += tabtab + "switch (fieldID) {\n"
	for _, field := range s.Fields {
		contents += fmt.Sprintf(tabtabtab+"case %s:\n", strings.ToUpper(field.Name))
		contents += ignoreDeprecationWarningIfNeeded(tabtabtabtab, field.Annotations)
		contents += fmt.Sprintf(tabtabtabtab+"return this.%s;\n", toFieldName(field.Name))
	}
	contents += tabtabtab + "default:\n"
	contents += tabtabtabtab + "throw new ArgumentError(\"Field $fieldID doesn't exist!\");\n"
	contents += tabtab + "}\n"
	contents += tab + "}\n\n"

	// setFieldValue
	contents += tab + "@override\n"
	contents += tab + "setFieldValue(int fieldID, Object value) {\n"
	contents += tabtab + "switch (fieldID) {\n"
	for _, field := range s.Fields {
		fName := toFieldName(field.Name)
		contents += fmt.Sprintf(tabtabtab+"case %s:\n", strings.ToUpper(field.Name))
		contents += tabtabtabtab + "if (value == null) {\n"
<<<<<<< HEAD
		contents += fmt.Sprintf(tabtabtabtabtab+"%s = null;\n", fName)
		contents += fmt.Sprintf(tabtabtabtab+"} else if (value is %s) {\n", g.getDartTypeFromThriftType(field.Type))
		contents += fmt.Sprintf(tabtabtabtabtab+"%s = value;\n", fName)
		contents += tabtabtabtab + "}\n\n"
=======
		contents += fmt.Sprintf(tabtabtabtabtab+"unset%s();\n", strings.Title(field.Name))
		contents += tabtabtabtab + "} else {\n"
		contents += ignoreDeprecationWarningIfNeeded(tabtabtabtabtab, field.Annotations)
		contents += fmt.Sprintf(tabtabtabtabtab+"this.%s = value as %s;\n", fName, g.getDartTypeFromThriftType(field.Type))
		contents += tabtabtabtab + "}\n"
>>>>>>> f2938997
		contents += tabtabtabtab + "break;\n\n"
	}
	contents += tabtabtab + "default:\n"
	contents += tabtabtabtab + "throw new ArgumentError(\"Field $fieldID doesn't exist!\");\n"
	contents += tabtab + "}\n"
	contents += tab + "}\n\n"

	// isSet
	contents += tab + "// Returns true if the field corresponding to fieldID is set (has been assigned a value) and false otherwise\n"
	contents += tab + "@override\n"
	contents += tab + "bool isSet(int fieldID) {\n"
	contents += tabtab + "switch (fieldID) {\n"
	for _, field := range s.Fields {
		andIsNotDefault := ""

		if g.isDartPrimitive(field.Type) && field.Default != nil {
			value := g.generateConstantValue(field.Type, field.Default, tab)
			andIsNotDefault = fmt.Sprintf(" && %s != %s", toFieldName(field.Name), value)
		}

		contents += fmt.Sprintf(tabtabtab+"case %s:\n", strings.ToUpper(field.Name))
<<<<<<< HEAD
		contents += fmt.Sprintf(tabtabtabtab+"return %s != null%s;\n\n", toFieldName(field.Name), andIsNotDefault)
=======
		contents += ignoreDeprecationWarningIfNeeded(tabtabtabtab, field.Annotations)
		contents += fmt.Sprintf(tabtabtabtab+"return isSet%s();\n", strings.Title(field.Name))
>>>>>>> f2938997
	}
	contents += tabtabtab + "default:\n"
	contents += tabtabtabtab + "throw new ArgumentError(\"Field $fieldID doesn't exist!\");\n"
	contents += tabtab + "}\n"
	contents += tab + "}\n\n"
	return contents
}

func (g *Generator) generateRead(s *parser.Struct) string {
	contents := tab + "@override\n"
	contents += tab + "read(thrift.TProtocol iprot) {\n"
	contents += tabtab + "iprot.readStructBegin();\n"
	contents += tabtab + "for (thrift.TField field = iprot.readFieldBegin();\n"
	contents += tabtabtabtab + "field.type != thrift.TType.STOP;\n"
	contents += tabtabtabtab + "field = iprot.readFieldBegin()) {\n"
	contents += tabtabtab + "switch (field.id) {\n"
	for _, field := range s.Fields {
		contents += fmt.Sprintf(tabtabtabtab+"case %s:\n", strings.ToUpper(field.Name))
		t := g.getEnumFromThriftType(g.Frugal.UnderlyingType(field.Type))
		contents += fmt.Sprintf(tabtabtabtabtab+"if (field.type == %s) {\n", t)
		contents += g.generateReadFieldRec(field, true, tabtabtabtabtabtab)
		contents += tabtabtabtabtab + "} else {\n"
		contents += tabtabtabtabtabtab + "thrift.TProtocolUtil.skip(iprot, field.type);\n"
		contents += tabtabtabtabtab + "}\n"
		contents += tabtabtabtabtab + "break;\n"
	}
	contents += tabtabtabtab + "default:\n"
	contents += tabtabtabtabtab + "thrift.TProtocolUtil.skip(iprot, field.type);\n"
	contents += tabtabtabtabtab + "break;\n"
	contents += tabtabtab + "}\n"
	contents += tabtabtab + "iprot.readFieldEnd();\n"
	contents += tabtab + "}\n"
	contents += tabtab + "iprot.readStructEnd();\n\n"

	// validate primitives
	first := true
	for _, field := range s.Fields {
		if field.Modifier == parser.Required && g.isDartPrimitive(field.Type) {
			if first {
				first = false
				contents += tabtab + "// check for required fields of primitive type, which can't be checked in the validate method\n"
			}
			fName := toFieldName(field.Name)
<<<<<<< HEAD
			contents += fmt.Sprintf(tabtab+"if(%s != null) {\n", fName)
=======
			contents += fmt.Sprintf(tabtab+"if (!__isset_%s) {\n", fName)
>>>>>>> f2938997
			contents += fmt.Sprintf(tabtabtab+"throw new thrift.TProtocolError(thrift.TProtocolErrorType.UNKNOWN, \"Required field '%s' is not present in struct '%s'\");\n", fName, s.Name)
			contents += tabtab + "}\n"
		}
	}
	contents += tabtab + "validate();\n"
	contents += tab + "}\n\n"

	return contents
}

func (g *Generator) generateReadFieldRec(field *parser.Field, first bool, ind string) string {
	contents := ""

	prefix := ""
	dartType := g.getDartTypeFromThriftType(field.Type)
	if !first {
		prefix = dartType + " "
	}

	fName := toFieldName(field.Name)
	underlyingType := g.Frugal.UnderlyingType(field.Type)
	if underlyingType.IsPrimitive() {
		thriftType := ""
		switch underlyingType.Name {
		case "bool":
			thriftType = "Bool"
		case "byte", "i8":
			thriftType = "Byte"
		case "i16":
			thriftType = "I16"
		case "i32":
			thriftType = "I32"
		case "i64":
			thriftType = "I64"
		case "double":
			thriftType = "Double"
		case "string":
			thriftType = "String"
		case "binary":
			thriftType = "Binary"
		default:
			panic("unknown thrift type: " + underlyingType.Name)
		}

		contents += ignoreDeprecationWarningIfNeeded(ind, field.Annotations)
		contents += fmt.Sprintf(ind+"%s%s = iprot.read%s();\n", prefix, fName, thriftType)
	} else if g.Frugal.IsEnum(underlyingType) {
		if g.useEnums() {
			contents += ignoreDeprecationWarningIfNeeded(ind, field.Annotations)
			contents += fmt.Sprintf(ind+"%s%s = %s.deserialize%s(iprot.readI32());\n",
				prefix, fName, g.includeQualifier(underlyingType), underlyingType.Name)
		} else {
			contents += ignoreDeprecationWarningIfNeeded(ind, field.Annotations)
			contents += fmt.Sprintf(ind+"%s%s = iprot.readI32();\n", prefix, fName)
		}
	} else if g.Frugal.IsStruct(underlyingType) {
		contents += ignoreDeprecationWarningIfNeeded(ind, field.Annotations)
		contents += fmt.Sprintf(ind+"%s%s = new %s();\n", prefix, fName, dartType)
		contents += ignoreDeprecationWarningIfNeeded(ind, field.Annotations)
		contents += fmt.Sprintf(ind+"%s.read(iprot);\n", fName)
	} else if underlyingType.IsContainer() {
		containerElem := g.GetElem()
		valElem := g.GetElem()
		valField := parser.FieldFromType(underlyingType.ValueType, valElem)
		valContents := g.generateReadFieldRec(valField, false, ind+tab)
		counterElem := g.GetElem()
		dartType := g.getDartTypeFromThriftType(underlyingType)

		switch underlyingType.Name {
		case "list":
			contents += fmt.Sprintf(ind+"thrift.TList %s = iprot.readListBegin();\n", containerElem)
			contents += ignoreDeprecationWarningIfNeeded(ind, field.Annotations)
			contents += fmt.Sprintf(ind+"%s%s = new %s();\n", prefix, fName, dartType)
			contents += fmt.Sprintf(ind+"for(int %s = 0; %s < %s.length; ++%s) {\n", counterElem, counterElem, containerElem, counterElem)
			contents += valContents
			contents += ignoreDeprecationWarningIfNeeded(tab+ind, field.Annotations)
			contents += fmt.Sprintf(tab+ind+"%s.add(%s);\n", fName, valElem)
			contents += ind + "}\n"
			contents += ind + "iprot.readListEnd();\n"
		case "set":
			contents += fmt.Sprintf(ind+"thrift.TSet %s = iprot.readSetBegin();\n", containerElem)
			contents += ignoreDeprecationWarningIfNeeded(ind, field.Annotations)
			contents += fmt.Sprintf(ind+"%s%s = new %s();\n", prefix, fName, dartType)
			contents += fmt.Sprintf(ind+"for(int %s = 0; %s < %s.length; ++%s) {\n",
				counterElem, counterElem, containerElem, counterElem)
			contents += valContents
			contents += fmt.Sprintf(tab+ind+"%s.add(%s);\n", fName, valElem)
			contents += ind + "}\n"
			contents += ind + "iprot.readSetEnd();\n"
		case "map":
			contents += fmt.Sprintf(ind+"thrift.TMap %s = iprot.readMapBegin();\n", containerElem)
			contents += ignoreDeprecationWarningIfNeeded(ind, field.Annotations)
			contents += fmt.Sprintf(ind+"%s%s = new %s();\n", prefix, fName, dartType)
			contents += fmt.Sprintf(ind+"for(int %s = 0; %s < %s.length; ++%s) {\n",
				counterElem, counterElem, containerElem, counterElem)
			keyElem := g.GetElem()
			keyField := parser.FieldFromType(underlyingType.KeyType, keyElem)
			contents += g.generateReadFieldRec(keyField, false, ind+tab)
			contents += valContents
			contents += ignoreDeprecationWarningIfNeeded(tab+ind, field.Annotations)
			contents += fmt.Sprintf(tab+ind+"%s[%s] = %s;\n", fName, keyElem, valElem)
			contents += ind + "}\n"
			contents += ind + "iprot.readMapEnd();\n"
		default:
			panic("unrecognized thrift type: " + underlyingType.Name)
		}
	}

	return contents
}

func (g *Generator) generateWrite(s *parser.Struct) string {
	contents := tab + "@override\n"
	contents += tab + "write(thrift.TProtocol oprot) {\n"
	contents += tabtab + "validate();\n\n"
	contents += tabtab + "oprot.writeStructBegin(_STRUCT_DESC);\n"
	for _, field := range s.Fields {
		fName := toFieldName(field.Name)
		optional := field.Modifier == parser.Optional
		nullable := !g.isDartPrimitive(g.Frugal.UnderlyingType(field.Type))
		ind := ""
		if optional || nullable {
			ind = tab
			contents += ignoreDeprecationWarningIfNeeded(tabtab, field.Annotations)
			contents += tabtab + "if ("
			if optional {
				contents += fmt.Sprintf("%s != null", field.Name)
			}
			if optional && nullable {
				contents += " && "
			}
			if nullable {
				contents += fmt.Sprintf("this.%s != null", fName)
			}
			contents += ") {\n"
		}

		contents += fmt.Sprintf(tabtab+ind+"oprot.writeFieldBegin(_%s_FIELD_DESC);\n", toScreamingCapsConstant(field.Name))
		contents += g.generateWriteFieldRec(field, true, ind)
		contents += fmt.Sprintf(tabtab + ind + "oprot.writeFieldEnd();\n")

		if optional || nullable {
			contents += tabtab + "}\n"
		}
	}
	contents += tabtab + "oprot.writeFieldStop();\n"
	contents += tabtab + "oprot.writeStructEnd();\n"
	contents += tab + "}\n\n"
	return contents
}

func (g *Generator) generateWriteFieldRec(field *parser.Field, first bool, ind string) string {
	contents := ""

	contents += ignoreDeprecationWarningIfNeeded(tabtab, field.Annotations)

	fName := toFieldName(field.Name)
	underlyingType := g.Frugal.UnderlyingType(field.Type)
	if underlyingType.IsPrimitive() {
		write := tabtab + ind + "oprot.write"
		switch underlyingType.Name {
		case "bool":
			write += "Bool(%s);\n"
		case "byte", "i8":
			write += "Byte(%s);\n"
		case "i16":
			write += "I16(%s);\n"
		case "i32":
			write += "I32(%s);\n"
		case "i64":
			write += "I64(%s);\n"
		case "double":
			write += "Double(%s);\n"
		case "string":
			write += "String(%s);\n"
		case "binary":
			write += "Binary(%s);\n"
		default:
			panic("unknown thrift type: " + underlyingType.Name)
		}

		contents += fmt.Sprintf(write, fName)
	} else if g.Frugal.IsEnum(underlyingType) {
		if g.useEnums() {
			contents += fmt.Sprintf(tabtab+"oprot.writeI32(%s.serialize%s(%s));\n",
				g.includeQualifier(underlyingType), underlyingType.Name, fName)
		} else {
			contents += fmt.Sprintf(tabtab+ind+"oprot.writeI32(%s);\n", fName)
		}
	} else if g.Frugal.IsStruct(underlyingType) {
		contents += fmt.Sprintf(tabtab+ind+"%s.write(oprot);\n", fName)
	} else if underlyingType.IsContainer() {
		valEnumType := g.getEnumFromThriftType(underlyingType.ValueType)

		switch underlyingType.Name {
		case "list":
			valElem := g.GetElem()
			valField := parser.FieldFromType(underlyingType.ValueType, valElem)
			contents += fmt.Sprintf(tabtab+ind+"oprot.writeListBegin(new thrift.TList(%s, %s.length));\n", valEnumType, fName)
			contents += ignoreDeprecationWarningIfNeeded(tabtab+ind, field.Annotations)
			contents += fmt.Sprintf(tabtab+ind+"for(var %s in %s) {\n", valElem, fName)
			contents += g.generateWriteFieldRec(valField, false, ind+tab)
			contents += tabtab + ind + "}\n"
			contents += tabtab + ind + "oprot.writeListEnd();\n"
		case "set":
			valElem := g.GetElem()
			valField := parser.FieldFromType(underlyingType.ValueType, valElem)
			contents += fmt.Sprintf(tabtab+ind+"oprot.writeSetBegin(new thrift.TSet(%s, %s.length));\n", valEnumType, fName)
			contents += ignoreDeprecationWarningIfNeeded(tabtab+ind, field.Annotations)
			contents += fmt.Sprintf(tabtab+ind+"for(var %s in %s) {\n", valElem, fName)
			contents += g.generateWriteFieldRec(valField, false, ind+tab)
			contents += tabtab + ind + "}\n"
			contents += tabtab + ind + "oprot.writeSetEnd();\n"
		case "map":
			keyEnumType := g.getEnumFromThriftType(underlyingType.KeyType)
			keyElem := g.GetElem()
			keyField := parser.FieldFromType(underlyingType.KeyType, keyElem)
			valField := parser.FieldFromType(underlyingType.ValueType, fmt.Sprintf("%s[%s]", fName, keyElem))
			contents += fmt.Sprintf(tabtab+ind+"oprot.writeMapBegin(new thrift.TMap(%s, %s, %s.length));\n", keyEnumType, valEnumType, fName)
			contents += ignoreDeprecationWarningIfNeeded(tabtab+ind, field.Annotations)
			contents += fmt.Sprintf(tabtab+ind+"for(var %s in %s.keys) {\n", keyElem, fName)
			contents += g.generateWriteFieldRec(keyField, false, ind+tab)
			contents += g.generateWriteFieldRec(valField, false, ind+tab)
			contents += tabtab + ind + "}\n"
			contents += tabtab + ind + "oprot.writeMapEnd();\n"
		default:
			panic("unknown type: " + underlyingType.Name)
		}
	}

	return contents
}

func (g *Generator) generateToString(s *parser.Struct) string {
	contents := tab + "@override\n"
	contents += tab + "String toString() {\n"
	contents += fmt.Sprintf(tabtab+"StringBuffer ret = new StringBuffer(\"%s(\");\n\n", s.Name)
	first := true
	for _, field := range s.Fields {
		fName := toFieldName(field.Name)
		optional := field.Modifier == parser.Optional
		ind := ""
		optInd := ""
		if optional {
<<<<<<< HEAD
			contents += fmt.Sprintf(tabtab+"if(%s != null) {\n", field.Name)
=======
			contents += fmt.Sprintf(tabtab+"if (isSet%s()) {\n", strings.Title(field.Name))
>>>>>>> f2938997
			ind += tab
			optInd = tab
		}

		if !first {
			contents += tabtab + ind + "ret.write(\", \");\n"
		}
		contents += fmt.Sprintf(tabtab+ind+"ret.write(\"%s:\");\n", fName)

		if !g.isDartPrimitive(field.Type) {
			contents += ignoreDeprecationWarningIfNeeded(tabtab+ind, field.Annotations)
			contents += fmt.Sprintf(tabtab+ind+"if (this.%s == null) {\n", fName)
			contents += tabtabtab + ind + "ret.write(\"null\");\n"
			contents += tabtab + ind + "} else {\n"
			ind += tab
		}

		underlyingType := g.Frugal.UnderlyingType(field.Type)
		if underlyingType.Name == "binary" {
			// Don't want to write out
			contents += tabtab + ind + "ret.write(\"BINARY\");\n"
		} else if g.Frugal.IsEnum(underlyingType) {
			contents += ignoreDeprecationWarningIfNeeded(tabtab+ind, field.Annotations)
			contents += fmt.Sprintf(tabtab+ind+"String %s_name = %s.VALUES_TO_NAMES[this.%s];\n",
				fName, g.qualifiedTypeName(field.Type), fName)
			contents += fmt.Sprintf(tabtab+ind+"if (%s_name != null) {\n", fName)
			contents += fmt.Sprintf(tabtabtab+ind+"ret.write(%s_name);\n", fName)
			contents += tabtabtab + ind + "ret.write(\" (\");\n"
			contents += tabtab + ind + "}\n"
			contents += ignoreDeprecationWarningIfNeeded(tabtab+ind, field.Annotations)
			contents += tabtab + ind + fmt.Sprintf("ret.write(this.%s);\n", fName)
			contents += fmt.Sprintf(tabtab+ind+"if (%s_name != null) {\n", fName)
			contents += tabtabtab + ind + "ret.write(\")\");\n"
			contents += tabtab + ind + "}\n"
		} else {
			contents += ignoreDeprecationWarningIfNeeded(tabtab+ind, field.Annotations)
			contents += fmt.Sprintf(tabtab+ind+"ret.write(this.%s);\n", fName)
		}

		if !g.isDartPrimitive(field.Type) {
			contents += tabtab + optInd + "}\n"
		}

		if optional {
			contents += tabtab + "}\n"
		}
		contents += "\n"
		first = false
	}
	contents += tabtab + "ret.write(\")\");\n\n"
	contents += tabtab + "return ret.toString();\n"
	contents += tab + "}\n\n"
	return contents
}

func (g *Generator) generateEquals(s *parser.Struct) string {
	// Note: Dart automatically checks if `o` is null before calling this handler
	// so we don't need to
	contents := tab + "@override\n"
	contents += tab + "bool operator ==(Object o) {\n"

	// No fields in the struct, nothing to compare
	if len(s.Fields) == 0 {
		contents += fmt.Sprintf(tabtab+"return o is %s;\n", s.Name)
		contents += tab + "}\n\n"
		return contents
	}

	// Make sure it's the same type
	contents += fmt.Sprintf(tabtab+"if (o is %s) {\n", s.Name)

	first := true
	for _, field := range s.Fields {
		fieldName := toFieldName(field.Name)
		if first {
			first = false
			contents += ignoreDeprecationWarningIfNeeded(tabtabtab, field.Annotations)
			contents += fmt.Sprintf(tabtabtab+"return this.%s == o.%s", fieldName, fieldName)
		} else {
			contents += " &&\n"
			contents += ignoreDeprecationWarningIfNeeded(tabtabtabtab, field.Annotations)
			contents += tabtabtabtab + fmt.Sprintf("this.%s == o.%s", fieldName, fieldName)
		}
	}

	contents += ";\n"
	contents += tabtab + "}\n"
	contents += tabtab + "return false;\n"
	contents += tab + "}\n\n"
	return contents
}

func (g *Generator) generateHashCode(s *parser.Struct) string {
	contents := tab + "@override\n"
	contents += tab + "int get hashCode {\n"
	contents += tabtab + "var value = 17;\n"
	for _, field := range s.Fields {
		fieldName := toFieldName(field.Name)
<<<<<<< HEAD
=======
		contents += ignoreDeprecationWarningIfNeeded(tabtab, field.Annotations)
>>>>>>> f2938997
		contents += fmt.Sprintf(tabtab+"value = (value * 31) ^ %s.hashCode;\n", fieldName)
	}
	contents += tabtab + "return value;\n"
	contents += tab + "}\n\n"
	return contents
}

func (g *Generator) generateClone(s *parser.Struct) string {
	if len(s.Fields) == 0 {
		// dart doesn't allow someFunc({}) {}, so need a special case for no fields
		contents := fmt.Sprintf(tab+"%s clone() {\n", s.Name)
		contents += fmt.Sprintf(tabtab+"return new %s();\n", s.Name)
		contents += fmt.Sprintf(tab + "}\n\n")
		return contents
	}

	contents := fmt.Sprintf(tab+"%s clone({\n", s.Name)
	for _, field := range s.Fields {
		fieldName := toFieldName(field.Name)
		contents += ignoreDeprecationWarningIfNeeded(tabtab, field.Annotations)
		contents += fmt.Sprintf(tabtab+"%s %s: null,\n", g.getDartTypeFromThriftType(field.Type), fieldName)
	}
	contents += tab + "}) {\n"

	contents += fmt.Sprintf(tabtab+"return new %s()", s.Name)
	for _, field := range s.Fields {
		fieldName := toFieldName(field.Name)
		contents += "\n"
		contents += ignoreDeprecationWarningIfNeeded(tabtabtab, field.Annotations)
		contents += fmt.Sprintf(tabtabtab+"..%s = %s ?? this.%s", fieldName, fieldName, fieldName)
	}
	contents += ";\n"

	contents += tab + "}\n\n"
	return contents
}

func (g *Generator) generateValidate(s *parser.Struct) string {
	contents := tab + "validate() {\n"

	if s.Type != parser.StructTypeUnion {
		first := true
		for _, field := range s.Fields {
			if field.Modifier == parser.Required {
				if first {
					first = false
					contents += tabtab + "// check for required fields\n"
				}
				fName := toFieldName(field.Name)
				if !g.isDartPrimitive(field.Type) {
					contents += fmt.Sprintf(tabtab+"if (%s == null) {\n", fName)
					contents += fmt.Sprintf(tabtabtab+"throw new thrift.TProtocolError(thrift.TProtocolErrorType.INVALID_DATA, \"Required field '%s' was not present in struct %s\");\n", fName, s.Name)
					contents += tabtab + "}\n"
				}
			}
		}
	} else {
		contents += tabtab + "// check exactly one field is set\n"
		contents += tabtab + "int setFields = 0;\n"
		for _, field := range s.Fields {
<<<<<<< HEAD
			contents += fmt.Sprintf(tabtab+"if(%s != null) {\n", strings.Title(field.Name))
=======
			contents += fmt.Sprintf(tabtab+"if (isSet%s()) {\n", strings.Title(field.Name))
>>>>>>> f2938997
			contents += tabtabtab + "setFields++;\n"
			contents += tabtab + "}\n"
		}
		contents += tabtab + "if (setFields != 1) {\n"
		contents += tabtabtab + "throw new thrift.TProtocolError(thrift.TProtocolErrorType.INVALID_DATA, \"The union did not have exactly one field set, $setFields were set\");\n"
		contents += tabtab + "}\n"
	}

	if !g.useEnums() {
		first := false
		for _, field := range s.Fields {
			if g.Frugal.IsEnum(field.Type) {
				if first {
					first = false
					contents += tabtab + "// check that fields of type enum have valid values\n"
				}
				fName := toFieldName(field.Name)
<<<<<<< HEAD
				contents += fmt.Sprintf(tabtab+"if(%s != null && !%s.VALID_VALUES.contains(%s)) {\n",
					fName, g.qualifiedTypeName(field.Type), fName)
=======
				isSetCheck := fmt.Sprintf("isSet%s()", strings.Title(field.Name))
				contents += fmt.Sprintf(tabtab+"if (%s && !%s.VALID_VALUES.contains(%s)) {\n",
					isSetCheck, g.qualifiedTypeName(field.Type), fName)
>>>>>>> f2938997
				contents += fmt.Sprintf(tabtabtab+"throw new thrift.TProtocolError(thrift.TProtocolErrorType.INVALID_DATA, \"The field '%s' has been assigned the invalid value $%s\");\n", fName, fName)
				contents += tabtab + "}\n"
			}
		}
	}

	contents += tab + "}\n"
	return contents
}

// GenerateServicePackage generates the package for the given service.
func (g *Generator) GenerateServicePackage(file *os.File, s *parser.Service) error {
	return nil
}

// GenerateScopePackage generates the package for the given scope.
func (g *Generator) GenerateScopePackage(file *os.File, s *parser.Scope) error {
	return nil
}

// GenerateObjectPackage generates the package for the given name.
func (g *Generator) GenerateObjectPackage(file *os.File, name string) error {
	return nil
}

// GenerateThriftImports generates necessary imports for Thrift.
func (g *Generator) GenerateThriftImports() (string, error) {
	imports := "import 'dart:typed_data' show Uint8List;\n"
	imports += "import 'package:thrift/thrift.dart' as thrift;\n"
	// Import the current package
	imports += g.getImportDeclaration(g.getNamespaceOrName(), g.getPackagePrefix())

	// Import includes
	for _, include := range g.Frugal.Includes {
		imp, err := g.generateIncludeImport(include)
		if err != nil {
			return "", err
		}
		imports += imp
	}

	imports += "\n"
	return imports, nil
}

func (g *Generator) writeThriftImports(file *os.File) error {
	imports, err := g.GenerateThriftImports()
	if err != nil {
		return err
	}

	_, err = file.WriteString(imports)
	if err != nil {
		return err
	}

	return nil
}

// GenerateServiceImports generates necessary imports for the given service.
func (g *Generator) GenerateServiceImports(file *os.File, s *parser.Service) error {
	imports := "import 'dart:async';\n\n"
	imports += "import 'dart:typed_data' show Uint8List;\n"
	imports += "import 'package:logging/logging.dart' as logging;\n"
	imports += "import 'package:thrift/thrift.dart' as thrift;\n"
	imports += "import 'package:frugal/frugal.dart' as frugal;\n\n"
	// import included packages
	includes, err := s.ReferencedIncludes()
	if err != nil {
		return err
	}
	for _, include := range includes {
		imp, err := g.generateIncludeImport(include)
		if err != nil {
			return err
		}
		imports += imp
	}

	// Import same package.
	imports += g.getImportDeclaration(g.getNamespaceOrName(), g.getPackagePrefix())

	_, err = file.WriteString(imports)
	return err
}

// GenerateScopeImports generates necessary imports for the given scope.
func (g *Generator) GenerateScopeImports(file *os.File, s *parser.Scope) error {
	imports := "import 'dart:async';\n"
	imports += "import 'dart:typed_data' show Uint8List;\n\n"
	imports += "import 'package:thrift/thrift.dart' as thrift;\n"
	imports += "import 'package:frugal/frugal.dart' as frugal;\n\n"
	// import included packages
	scopeIncludes, err := s.ReferencedIncludes()
	if err != nil {
		return err
	}
	for _, include := range scopeIncludes {
		imp, err := g.generateIncludeImport(include)
		if err != nil {
			return err
		}
		imports += imp
	}

	// Import same package.
	imports += g.getImportDeclaration(g.getNamespaceOrName(), g.getPackagePrefix())

	_, err = file.WriteString(imports)
	return err
}

// GenerateConstants generates any static constants.
func (g *Generator) GenerateConstants(file *os.File, name string) error {
	constants := fmt.Sprintf("const String delimiter = '%s';", globals.TopicDelimiter)
	_, err := file.WriteString(constants)
	return err
}

// GeneratePublisher generates the publisher for the given scope.
func (g *Generator) GeneratePublisher(file *os.File, scope *parser.Scope) error {
	publishers := ""
	if scope.Comment != nil {
		publishers += g.GenerateInlineComment(scope.Comment, "/")
	}
	publishers += fmt.Sprintf("class %sPublisher {\n", strings.Title(scope.Name))
	publishers += tab + "frugal.FPublisherTransport transport;\n"
	publishers += tab + "frugal.FProtocolFactory protocolFactory;\n"
	publishers += tab + "Map<String, frugal.FMethod> _methods;\n"

	publishers += fmt.Sprintf(tab+"%sPublisher(frugal.FScopeProvider provider, [List<frugal.Middleware> middleware]) {\n", strings.Title(scope.Name))
	publishers += tabtab + "transport = provider.publisherTransportFactory.getTransport();\n"
	publishers += tabtab + "protocolFactory = provider.protocolFactory;\n"
	publishers += tabtab + "var combined = middleware ?? [];\n"
	publishers += tabtab + "combined.addAll(provider.middleware);\n"
	publishers += tabtab + "this._methods = {};\n"
	for _, operation := range scope.Operations {
		publishers += fmt.Sprintf(tabtab+"this._methods['%s'] = new frugal.FMethod(this._publish%s, '%s', 'publish%s', combined);\n",
			operation.Name, operation.Name, strings.Title(scope.Name), operation.Name)
	}
	publishers += tab + "}\n\n"

	publishers += tab + "Future open() {\n"
	publishers += tabtab + "return transport.open();\n"
	publishers += tab + "}\n\n"

	publishers += tab + "Future close() {\n"
	publishers += tabtab + "return transport.close();\n"
	publishers += tab + "}\n\n"

	args := ""
	argsWithoutTypes := ""
	if len(scope.Prefix.Variables) > 0 {
		for _, variable := range scope.Prefix.Variables {
			args = fmt.Sprintf("%sString %s, ", args, variable)
			argsWithoutTypes = fmt.Sprintf("%s%s, ", argsWithoutTypes, variable)
		}
	}
	prefix := ""
	for _, op := range scope.Operations {
		publishers += prefix
		prefix = "\n\n"
		if op.Comment != nil {
			publishers += g.generateDocComment(op.Comment, tab)
		}

		publishers += fmt.Sprintf(tab+"Future publish%s(frugal.FContext ctx, %s%s req) {\n", op.Name, args, g.getDartTypeFromThriftType(op.Type))

		publishers += fmt.Sprintf(tabtab+"return this._methods['%s']([ctx, %sreq]);\n", op.Name, argsWithoutTypes)
		publishers += tab + "}\n\n"

		publishers += fmt.Sprintf(tab+"Future _publish%s(frugal.FContext ctx, %s%s req) async {\n", op.Name, args, g.getDartTypeFromThriftType(op.Type))

		// Inject the prefix variables into the FContext to send
		for _, prefixVar := range scope.Prefix.Variables {
			publishers += fmt.Sprintf(tabtab+"ctx.addRequestHeader('_topic_%s', %s);\n", prefixVar, prefixVar)
		}

		publishers += tabtab + fmt.Sprintf("var op = \"%s\";\n", op.Name)
		publishers += tabtab + fmt.Sprintf("var prefix = \"%s\";\n", generatePrefixStringTemplate(scope))
		publishers += tabtab + "var topic = \"${prefix}" + strings.Title(scope.Name) + "${delimiter}${op}\";\n"
		publishers += tabtab + "var memoryBuffer = new frugal.TMemoryOutputBuffer(transport.publishSizeLimit);\n"
		publishers += tabtab + "var oprot = protocolFactory.getProtocol(memoryBuffer);\n"
		publishers += tabtab + "var msg = new thrift.TMessage(op, thrift.TMessageType.CALL, 0);\n"
		publishers += tabtab + "oprot.writeRequestHeader(ctx);\n"
		publishers += tabtab + "oprot.writeMessageBegin(msg);\n"
		publishers += g.generateWriteFieldRec(parser.FieldFromType(op.Type, "req"), false, "")
		publishers += tabtab + "oprot.writeMessageEnd();\n"
		publishers += tabtab + "// sync in this version but async in v2. Mitigate breaking changes by always awaiting.\n"
		publishers += tabtab + "// ignore: await_only_futures\n"
		publishers += tabtab + "await transport.publish(topic, memoryBuffer.writeBytes);\n"
		publishers += tab + "}\n"
	}

	publishers += "}\n"

	_, err := file.WriteString(publishers)
	return err
}

func generatePrefixStringTemplate(scope *parser.Scope) string {
	if scope.Prefix.String == "" {
		return ""
	}
	template := ""
	template += scope.Prefix.Template("%s")
	template += globals.TopicDelimiter
	if len(scope.Prefix.Variables) == 0 {
		return template
	}
	vars := make([]interface{}, len(scope.Prefix.Variables))
	for i, variable := range scope.Prefix.Variables {
		vars[i] = fmt.Sprintf("${%s}", variable)
	}
	template = fmt.Sprintf(template, vars...)
	return template
}

// GenerateSubscriber generates the subscriber for the given scope.
func (g *Generator) GenerateSubscriber(file *os.File, scope *parser.Scope) error {
	subscribers := ""

	if scope.Comment != nil {
		subscribers += g.GenerateInlineComment(scope.Comment, "/")
	}
	subscribers += fmt.Sprintf("class %sSubscriber {\n", strings.Title(scope.Name))
	subscribers += tab + "final frugal.FScopeProvider provider;\n"
	subscribers += tab + "final List<frugal.Middleware> _middleware;\n\n"

	subscribers += tab + fmt.Sprintf("%sSubscriber(this.provider, [List<frugal.Middleware> middleware])\n", strings.Title(scope.Name))
	subscribers += tabtabtab + ": this._middleware = middleware ?? [] {\n"
	subscribers += tabtab + "this._middleware.addAll(provider.middleware);\n"
	subscribers += "}\n\n"

	args := ""
	if len(scope.Prefix.Variables) > 0 {
		for _, variable := range scope.Prefix.Variables {
			args = fmt.Sprintf("%sString %s, ", args, variable)
		}
	}
	prefix := ""
	for _, op := range scope.Operations {
		subscribers += prefix
		prefix = "\n\n"
		if op.Comment != nil {
			subscribers += g.generateDocComment(op.Comment, tab)
		}
		subscribers += fmt.Sprintf(tab+"Future<frugal.FSubscription> subscribe%s(%sdynamic on%s(frugal.FContext ctx, %s req)) async {\n",
			op.Name, args, op.Type.ParamName(), g.getDartTypeFromThriftType(op.Type))
		subscribers += fmt.Sprintf(tabtab+"var op = \"%s\";\n", op.Name)
		subscribers += fmt.Sprintf(tabtab+"var prefix = \"%s\";\n", generatePrefixStringTemplate(scope))
		subscribers += tabtab + "var topic = \"${prefix}" + strings.Title(scope.Name) + "${delimiter}${op}\";\n"
		subscribers += tabtab + "var transport = provider.subscriberTransportFactory.getTransport();\n"
		subscribers += fmt.Sprintf(tabtab+"await transport.subscribe(topic, _recv%s(op, provider.protocolFactory, on%s));\n",
			op.Name, op.Type.ParamName())
		subscribers += tabtab + "return new frugal.FSubscription(topic, transport);\n"
		subscribers += tab + "}\n\n"

		subscribers += fmt.Sprintf(tab+"frugal.FAsyncCallback _recv%s(String op, frugal.FProtocolFactory protocolFactory, dynamic on%s(frugal.FContext ctx, %s req)) {\n",
			op.Name, op.Type.ParamName(), g.getDartTypeFromThriftType(op.Type))
		subscribers += fmt.Sprintf(tabtab+"frugal.FMethod method = new frugal.FMethod(on%s, '%s', 'subscribe%s', this._middleware);\n",
			op.Type.ParamName(), strings.Title(scope.Name), op.Type.ParamName())
		subscribers += fmt.Sprintf(tabtab+"callback%s(thrift.TTransport transport) {\n", op.Name)

		subscribers += tabtabtab + "var iprot = protocolFactory.getProtocol(transport);\n"
		subscribers += tabtabtab + "var ctx = iprot.readRequestHeader();\n"
		subscribers += tabtabtab + "var tMsg = iprot.readMessageBegin();\n"
		subscribers += tabtabtab + "if (tMsg.name != op) {\n"
		subscribers += tabtabtabtab + "thrift.TProtocolUtil.skip(iprot, thrift.TType.STRUCT);\n"
		subscribers += tabtabtabtab + "iprot.readMessageEnd();\n"
		subscribers += tabtabtabtab + "throw new thrift.TApplicationError(\n"
		subscribers += tabtabtabtab + "frugal.FrugalTApplicationErrorType.UNKNOWN_METHOD, tMsg.name);\n"
		subscribers += tabtabtab + "}\n"
		subscribers += g.generateReadFieldRec(parser.FieldFromType(op.Type, "req"), false, tabtabtab)
		subscribers += tabtabtab + "iprot.readMessageEnd();\n"
		subscribers += tabtabtab + "method([ctx, req]);\n"
		subscribers += tabtab + "}\n"
		subscribers += fmt.Sprintf(tabtab+"return callback%s;\n", op.Name)
		subscribers += tab + "}\n"
	}

	subscribers += "}\n"

	_, err := file.WriteString(subscribers)
	return err
}

// GenerateService generates the given service.
func (g *Generator) GenerateService(file *os.File, s *parser.Service) error {
	contents := ""
	contents += g.generateInterface(s)
	contents += g.generateClient(s)
	contents += g.generateServiceArgsResults(s)

	_, err := file.WriteString(contents)
	return err
}

func (g *Generator) generateCommentWithDeprecatedImpl(comment []string, indent string, anns parser.Annotations, deprecatedAnn bool) string {
	contents := ""
	if comment != nil {
		contents += g.generateDocComment(comment, indent)
	}

	if deprecationValue, deprecated := anns.Deprecated(); deprecated {
		if deprecationValue != "" {
			contents += g.generateDocComment([]string{"Deprecated: " + deprecationValue}, indent)
		}
		if deprecatedAnn {
			contents += indent + "@deprecated\n"
		}
	}

	return contents
}

func (g *Generator) generateCommentWithDeprecated(comment []string, indent string, anns parser.Annotations) string {
	return g.generateCommentWithDeprecatedImpl(comment, indent, anns, true)
}

func (g *Generator) generateInterface(service *parser.Service) string {
	contents := ""
	if service.Comment != nil {
		contents += g.GenerateInlineComment(service.Comment, "/")
	}
	if service.Extends != "" {
		contents += fmt.Sprintf("abstract class F%s extends %s {",
			strings.Title(service.Name), g.getServiceExtendsName(service))
	} else {
		contents += fmt.Sprintf("abstract class F%s {", strings.Title(service.Name))
	}
	for _, method := range service.Methods {
		contents += "\n"
		contents += g.generateCommentWithDeprecated(method.Comment, tab, method.Annotations)
		contents += fmt.Sprintf(tab+"Future%s %s(frugal.FContext ctx%s);\n",
			g.generateReturnArg(method), parser.LowercaseFirstLetter(method.Name), g.generateInputArgs(method.Arguments))
	}
	contents += "}\n\n"
	return contents
}

func (g *Generator) getServiceExtendsName(service *parser.Service) string {
	serviceName := "F" + service.ExtendsService()
	prefix := ""
	include := service.ExtendsInclude()
	if include != "" {
		if namespace := g.Frugal.NamespaceForInclude(include, lang); namespace != nil {
			include = namespace.Value
		}
		prefix = "t_" + toLibraryName(include)
	} else {
		prefix = "t_" + toLibraryName(g.getNamespaceOrName())
	}
	return prefix + "." + serviceName
}

func (g *Generator) generateClient(service *parser.Service) string {
	servTitle := strings.Title(service.Name)
	contents := ""
	if service.Comment != nil {
		contents += g.GenerateInlineComment(service.Comment, "/")
	}
	if service.Extends != "" {
		contents += fmt.Sprintf("class F%sClient extends %sClient implements F%s {\n",
			servTitle, g.getServiceExtendsName(service), servTitle)
	} else {
		contents += fmt.Sprintf("class F%sClient implements F%s {\n",
			servTitle, servTitle)
	}
	contents += fmt.Sprintf(tab+"static final logging.Logger _frugalLog = new logging.Logger('%s');\n", servTitle)
	contents += tab + "Map<String, frugal.FMethod> _methods;\n\n"

	if service.Extends != "" {
		contents += tab + fmt.Sprintf("F%sClient(frugal.FServiceProvider provider, [List<frugal.Middleware> middleware])\n", servTitle)
		contents += tabtabtab + ": super(provider, middleware) {\n"
	} else {
		contents += tab + fmt.Sprintf("F%sClient(frugal.FServiceProvider provider, [List<frugal.Middleware> middleware]) {\n", servTitle)
	}
	contents += tabtab + "_transport = provider.transport;\n"
	contents += tabtab + "_protocolFactory = provider.protocolFactory;\n"
	contents += tabtab + "var combined = middleware ?? [];\n"
	contents += tabtab + "combined.addAll(provider.middleware);\n"
	contents += tabtab + "this._methods = {};\n"
	for _, method := range service.Methods {
		nameLower := parser.LowercaseFirstLetter(method.Name)
		contents += fmt.Sprintf(tabtab+"this._methods['%s'] = new frugal.FMethod(this._%s, '%s', '%s', combined);\n",
			nameLower, nameLower, servTitle, nameLower)
	}
	contents += tab + "}\n\n"

	contents += tab + "frugal.FTransport _transport;\n"
	contents += tab + "frugal.FProtocolFactory _protocolFactory;\n"
	contents += "\n"

	for _, method := range service.Methods {
		contents += g.generateClientMethod(service, method)
	}
	contents += "}\n\n"

	return contents
}

func (g *Generator) generateClientMethod(service *parser.Service, method *parser.Method) string {
	nameLower := parser.LowercaseFirstLetter(method.Name)
	contents := g.generateCommentWithDeprecated(method.Comment, tab, method.Annotations)

	// Generate wrapper method
	contents += tab + "@override\n"
	contents += fmt.Sprintf(tab+"Future%s %s(frugal.FContext ctx%s) {\n",
		g.generateReturnArg(method), nameLower, g.generateInputArgs(method.Arguments))

	if method.Annotations.IsDeprecated() {
		contents += fmt.Sprintf(tabtab+"_frugalLog.warning(\"Call to deprecated function '%s.%s'\");\n", service.Name, nameLower)
	}

	typeCast := ""
	if returnType := g.generateReturnArg(method); returnType != "" {
		typeCast = fmt.Sprintf(" as Future%s", returnType)
	}

	contents += fmt.Sprintf(tabtab+"return this._methods['%s']([ctx%s])%s;\n",
		nameLower, g.generateInputArgsWithoutTypes(method.Arguments), typeCast)
	contents += fmt.Sprintf(tab + "}\n\n")

	// Generate the calling method
	contents += fmt.Sprintf(tab+"Future%s _%s(frugal.FContext ctx%s) async {\n",
		g.generateReturnArg(method), nameLower, g.generateInputArgs(method.Arguments))

	indent := tabtab

	contents += indent + "var memoryBuffer = new frugal.TMemoryOutputBuffer(_transport.requestSizeLimit);\n"
	contents += indent + "var oprot = _protocolFactory.getProtocol(memoryBuffer);\n"
	contents += indent + "oprot.writeRequestHeader(ctx);\n"
	msgType := "CALL"
	if method.Oneway {
		msgType = "ONEWAY"
	}
	contents += fmt.Sprintf(indent+"oprot.writeMessageBegin(new thrift.TMessage(\"%s\", thrift.TMessageType.%s, 0));\n",
		nameLower, msgType)
	contents += fmt.Sprintf(indent+"%s_args args = new %s_args();\n", method.Name, method.Name)
	for _, arg := range method.Arguments {
		argLower := parser.LowercaseFirstLetter(arg.Name)
		contents += fmt.Sprintf(indent+"args.%s = %s;\n", argLower, argLower)
	}
	contents += indent + "args.write(oprot);\n"
	contents += indent + "oprot.writeMessageEnd();\n"

	if method.Oneway {
		contents += indent + "await _transport.oneway(ctx, memoryBuffer.writeBytes);\n"
		contents += tab + "}\n\n"
		return contents
	}

	contents += indent + "var response = await _transport.request(ctx, memoryBuffer.writeBytes);\n"
	contents += "\n"

	contents += tabtab + "var iprot = _protocolFactory.getProtocol(response);\n"
	contents += tabtab + "iprot.readResponseHeader(ctx);\n"
	contents += tabtab + "thrift.TMessage msg = iprot.readMessageBegin();\n"
	contents += tabtab + "if (msg.type == thrift.TMessageType.EXCEPTION) {\n"
	contents += tabtabtab + "thrift.TApplicationError error = thrift.TApplicationError.read(iprot);\n"
	contents += tabtabtab + "iprot.readMessageEnd();\n"
	contents += tabtabtab + "if (error.type == frugal.FrugalTTransportErrorType.REQUEST_TOO_LARGE) {\n"
	contents += tabtabtabtab + "throw new thrift.TTransportError(\n"
	contents += tabtabtabtabtabtab + "frugal.FrugalTTransportErrorType.RESPONSE_TOO_LARGE, error.message);\n"
	contents += tabtabtab + "}\n"
	contents += tabtabtab + "throw error;\n"
	contents += tabtab + "}\n\n"

	contents += fmt.Sprintf(tabtab+"%s_result result = new %s_result();\n", method.Name, method.Name)
	contents += tabtab + "result.read(iprot);\n"
	contents += tabtab + "iprot.readMessageEnd();\n"
	if method.ReturnType == nil {
		contents += g.generateErrors(method)
	} else {
		contents += tabtab + "if (result.success != null) {\n"
		contents += tabtabtab + "return result.success;\n"
		contents += tabtab + "}\n\n"
		contents += g.generateErrors(method)
		contents += tabtab + "throw new thrift.TApplicationError(\n"
		contents += fmt.Sprintf(tabtabtab+"frugal.FrugalTApplicationErrorType.MISSING_RESULT, "+
			"\"%s failed: unknown result\"\n",
			nameLower)
		contents += tabtab + ");\n"
	}
	contents += tab + "}\n"

	return contents
}

func (g *Generator) generateReturnArg(method *parser.Method) string {
	if method.ReturnType == nil {
		return ""
	}
	return fmt.Sprintf("<%s>", g.getDartTypeFromThriftType(method.ReturnType))
}

func (g *Generator) generateInputArgs(args []*parser.Field) string {
	argStr := ""
	for _, arg := range args {
		argStr += ", " + g.getDartTypeFromThriftType(arg.Type) + " " + parser.LowercaseFirstLetter(arg.Name)
	}
	return argStr
}

func (g *Generator) generateInputArgsWithoutTypes(args []*parser.Field) string {
	argStr := ""
	for _, arg := range args {
		argStr += ", " + parser.LowercaseFirstLetter(arg.Name)
	}
	return argStr
}

func (g *Generator) generateErrors(method *parser.Method) string {
	contents := ""
	for _, exp := range method.Exceptions {
		contents += fmt.Sprintf(tabtab+"if (result.%s != null) {\n", parser.LowercaseFirstLetter(exp.Name))
		contents += fmt.Sprintf(tabtabtab+"throw result.%s;\n", parser.LowercaseFirstLetter(exp.Name))
		contents += tabtab + "}\n"
	}
	return contents
}

func (g *Generator) getEnumFromThriftType(t *parser.Type) string {
	underlyingType := g.Frugal.UnderlyingType(t)
	switch underlyingType.Name {
	case "bool":
		return "thrift.TType.BOOL"
	case "byte", "i8":
		return "thrift.TType.BYTE"
	case "i16":
		return "thrift.TType.I16"
	case "i32":
		return "thrift.TType.I32"
	case "i64":
		return "thrift.TType.I64"
	case "double":
		return "thrift.TType.DOUBLE"
	case "string", "binary":
		return "thrift.TType.STRING"
	case "list":
		return "thrift.TType.LIST"
	case "set":
		return "thrift.TType.SET"
	case "map":
		return "thrift.TType.MAP"
	default:
		if g.Frugal.IsEnum(underlyingType) {
			return "thrift.TType.I32"
		} else if g.Frugal.IsStruct(underlyingType) {
			return "thrift.TType.STRUCT"
		}
		panic("not a valid thrift type: " + underlyingType.Name)
	}
}

func (g *Generator) isDartPrimitive(t *parser.Type) bool {
	underlyingType := g.Frugal.UnderlyingType(t)
	switch underlyingType.Name {
	case "bool", "byte", "i8", "i16", "i32", "i64", "double":
		return true
	default:
		if g.Frugal.IsEnum(underlyingType) {
			return true
		}
		return false
	}
}

func (g *Generator) getDartTypeFromThriftType(t *parser.Type) string {
	if t == nil {
		return "void"
	}
	underlyingType := g.Frugal.UnderlyingType(t)

	if g.Frugal.IsEnum(underlyingType) {
		return "int"
	}

	switch underlyingType.Name {
	case "bool":
		return "bool"
	case "byte", "i8":
		return "int"
	case "i16":
		return "int"
	case "i32":
		return "int"
	case "i64":
		return "int"
	case "double":
		return "double"
	case "string":
		return "String"
	case "binary":
		return "Uint8List"
	case "list":
		return fmt.Sprintf("List<%s>",
			g.getDartTypeFromThriftType(underlyingType.ValueType))
	case "set":
		return fmt.Sprintf("Set<%s>",
			g.getDartTypeFromThriftType(underlyingType.ValueType))
	case "map":
		return fmt.Sprintf("Map<%s, %s>",
			g.getDartTypeFromThriftType(underlyingType.KeyType),
			g.getDartTypeFromThriftType(underlyingType.ValueType))
	default:
		// This is a custom type
		return g.qualifiedTypeName(t)
	}
}

// get qualafied type names for custom types
func (g *Generator) qualifiedTypeName(t *parser.Type) string {
	param := t.ParamName()
	include := t.IncludeName()
	if include != "" {
		name := include
		if namespace := g.Frugal.NamespaceForInclude(include, lang); namespace != nil {
			name = namespace.Value
		}
		param = fmt.Sprintf("t_%s.%s", toLibraryName(name), param)
	} else {
		param = fmt.Sprintf("t_%s.%s", toLibraryName(g.getNamespaceOrName()), param)
	}
	return param
}

func (g *Generator) includeQualifier(t *parser.Type) string {
	include := t.IncludeName()
	if include != "" {
		if namespace := g.Frugal.NamespaceForInclude(include, lang); namespace != nil {
			include = namespace.Value
		}
		return fmt.Sprintf("t_%s", toLibraryName(include))
	}
	return fmt.Sprintf("t_%s", toLibraryName(g.getNamespaceOrName()))
}

func (g *Generator) getLibraryPrefix() string {
	prefix := ""
	if _, ok := g.Options[libraryPrefixOption]; ok {
		prefix += g.Options[libraryPrefixOption]
		if !strings.HasSuffix(prefix, ".") {
			prefix += "."
		}
	}
	return prefix
}

func (g *Generator) getPackagePrefix() string {
	prefix := ""
	if _, ok := g.Options[libraryPrefixOption]; ok {
		prefix += strings.Replace(g.getLibraryPrefix(), ".", "/", -1)
	}
	return prefix
}

func (g *Generator) generateIncludeImport(include *parser.Include) (string, error) {
	name := include.Name

	_, vendored := include.Annotations.Vendor()
	vendored = vendored && g.UseVendor()
	vendorPath := ""

	if namespace := g.Frugal.NamespaceForInclude(name, lang); namespace != nil {
		name = namespace.Value
		if nsVendorPath, ok := namespace.Annotations.Vendor(); ok {
			vendorPath = nsVendorPath
		}
	}

	prefix := g.getPackagePrefix()
	if vendored {
		if vendorPath == "" {
			return "", fmt.Errorf("Vendored include %s does not specify vendor path for dart namespace", include.Name)
		}
		prefix = vendorPath
	}

	return g.getImportDeclaration(name, prefix), nil
}

func (g *Generator) getImportDeclaration(namespace, prefix string) string {
	namespace = toLibraryName(filepath.Base(namespace))
	if prefix == "" {
		prefix += namespace + "/"
	} else if !strings.HasSuffix(prefix, "/") {
		prefix += "/"
	}
	return fmt.Sprintf("import 'package:%s%s.dart' as t_%s;\n", prefix, namespace, namespace)
}

func (g *Generator) getNamespaceOrName() string {
	namespace := g.Frugal.Namespace(lang)
	if namespace != nil {
		return namespace.Value
	}
	return g.Frugal.Name
}

func (g *Generator) useEnums() bool {
	_, useEnums := g.Options["use_enums"]
	return useEnums
}

// UseVendor gets useVenderOption
func (g *Generator) UseVendor() bool {
	_, ok := g.Options[useVendorOption]
	return ok
}

func toLibraryName(name string) string {
	return strings.Replace(name, ".", "_", -1)
}

func snakeToCamel(name string) string {
	result := ""

	words := strings.Split(name, "_")
	for _, word := range words {
		result += strings.Title(word)
	}

	return result
}

// e.g. change APIForFileIO to api_for_file_io
func toFileName(name string) string {
	ret := ""
	tmp := []rune(name)
	isPrevLc := true
	isCurrentLc := tmp[0] == unicode.ToLower(tmp[0])
	isNextLc := false

	for i := range tmp {
		lc := unicode.ToLower(tmp[i])

		if i == len(name)-1 {
			isNextLc = false
		} else {
			isNextLc = (tmp[i+1] == unicode.ToLower(tmp[i+1]))
		}

		if i != 0 && !isCurrentLc && (isPrevLc || isNextLc) {
			ret += "_"
		}
		ret += string(lc)

		isPrevLc = isCurrentLc
		isCurrentLc = isNextLc
	}
	return ret
}

// toScreamingCapsConstant
func toScreamingCapsConstant(name string) string {
	return strings.ToUpper(toFileName(name))
}

func toFieldName(name string) string {
	runes := []rune(name)
	runes[0] = unicode.ToLower(runes[0])
	return string(runes)
}

func ignoreDeprecationWarningIfNeeded(tabs string, a parser.Annotations) string {
	if a.IsDeprecated() {
		return tabs + "// ignore: deprecated_member_use\n"
	}
	return ""
}<|MERGE_RESOLUTION|>--- conflicted
+++ resolved
@@ -736,26 +736,9 @@
 
 		andIsNotDefault := ""
 
-<<<<<<< HEAD
 		if g.isDartPrimitive(field.Type) && field.Default != nil {
 			value := g.generateConstantValue(field.Type, field.Default, tab)
 			andIsNotDefault = fmt.Sprintf(" && %s != %s", fName, value)
-=======
-		if field.Annotations.IsDeprecated() {
-			contents += tab + "@deprecated"
-		}
-		if dartPrimitive {
-			contents += fmt.Sprintf(tab+"bool isSet%s() => this.__isset_%s;\n\n", titleName, fName)
-			contents += fmt.Sprintf(tab+"unset%s() {\n", titleName)
-			contents += fmt.Sprintf(tabtab+"this.__isset_%s = false;\n", fName)
-			contents += tab + "}\n\n"
-		} else {
-			contents += fmt.Sprintf(tab+"bool isSet%s() => this.%s != null;\n\n", titleName, fName)
-			contents += fmt.Sprintf(tab+"unset%s() {\n", titleName)
-			contents += ignoreDeprecationWarningIfNeeded(tabtab, field.Annotations)
-			contents += fmt.Sprintf(tabtab+"this.%s = null;\n", fName)
-			contents += tab + "}\n\n"
->>>>>>> f2938997
 		}
 
 		contents += fmt.Sprintf(tab + "@deprecated\n")
@@ -787,18 +770,10 @@
 		fName := toFieldName(field.Name)
 		contents += fmt.Sprintf(tabtabtab+"case %s:\n", strings.ToUpper(field.Name))
 		contents += tabtabtabtab + "if (value == null) {\n"
-<<<<<<< HEAD
 		contents += fmt.Sprintf(tabtabtabtabtab+"%s = null;\n", fName)
 		contents += fmt.Sprintf(tabtabtabtab+"} else if (value is %s) {\n", g.getDartTypeFromThriftType(field.Type))
 		contents += fmt.Sprintf(tabtabtabtabtab+"%s = value;\n", fName)
 		contents += tabtabtabtab + "}\n\n"
-=======
-		contents += fmt.Sprintf(tabtabtabtabtab+"unset%s();\n", strings.Title(field.Name))
-		contents += tabtabtabtab + "} else {\n"
-		contents += ignoreDeprecationWarningIfNeeded(tabtabtabtabtab, field.Annotations)
-		contents += fmt.Sprintf(tabtabtabtabtab+"this.%s = value as %s;\n", fName, g.getDartTypeFromThriftType(field.Type))
-		contents += tabtabtabtab + "}\n"
->>>>>>> f2938997
 		contents += tabtabtabtab + "break;\n\n"
 	}
 	contents += tabtabtab + "default:\n"
@@ -820,12 +795,8 @@
 		}
 
 		contents += fmt.Sprintf(tabtabtab+"case %s:\n", strings.ToUpper(field.Name))
-<<<<<<< HEAD
+		contents += ignoreDeprecationWarningIfNeeded(tabtabtabtab, field.Annotations)
 		contents += fmt.Sprintf(tabtabtabtab+"return %s != null%s;\n\n", toFieldName(field.Name), andIsNotDefault)
-=======
-		contents += ignoreDeprecationWarningIfNeeded(tabtabtabtab, field.Annotations)
-		contents += fmt.Sprintf(tabtabtabtab+"return isSet%s();\n", strings.Title(field.Name))
->>>>>>> f2938997
 	}
 	contents += tabtabtab + "default:\n"
 	contents += tabtabtabtab + "throw new ArgumentError(\"Field $fieldID doesn't exist!\");\n"
@@ -869,11 +840,7 @@
 				contents += tabtab + "// check for required fields of primitive type, which can't be checked in the validate method\n"
 			}
 			fName := toFieldName(field.Name)
-<<<<<<< HEAD
 			contents += fmt.Sprintf(tabtab+"if(%s != null) {\n", fName)
-=======
-			contents += fmt.Sprintf(tabtab+"if (!__isset_%s) {\n", fName)
->>>>>>> f2938997
 			contents += fmt.Sprintf(tabtabtab+"throw new thrift.TProtocolError(thrift.TProtocolErrorType.UNKNOWN, \"Required field '%s' is not present in struct '%s'\");\n", fName, s.Name)
 			contents += tabtab + "}\n"
 		}
@@ -1118,11 +1085,7 @@
 		ind := ""
 		optInd := ""
 		if optional {
-<<<<<<< HEAD
 			contents += fmt.Sprintf(tabtab+"if(%s != null) {\n", field.Name)
-=======
-			contents += fmt.Sprintf(tabtab+"if (isSet%s()) {\n", strings.Title(field.Name))
->>>>>>> f2938997
 			ind += tab
 			optInd = tab
 		}
@@ -1221,10 +1184,7 @@
 	contents += tabtab + "var value = 17;\n"
 	for _, field := range s.Fields {
 		fieldName := toFieldName(field.Name)
-<<<<<<< HEAD
-=======
 		contents += ignoreDeprecationWarningIfNeeded(tabtab, field.Annotations)
->>>>>>> f2938997
 		contents += fmt.Sprintf(tabtab+"value = (value * 31) ^ %s.hashCode;\n", fieldName)
 	}
 	contents += tabtab + "return value;\n"
@@ -1285,11 +1245,7 @@
 		contents += tabtab + "// check exactly one field is set\n"
 		contents += tabtab + "int setFields = 0;\n"
 		for _, field := range s.Fields {
-<<<<<<< HEAD
 			contents += fmt.Sprintf(tabtab+"if(%s != null) {\n", strings.Title(field.Name))
-=======
-			contents += fmt.Sprintf(tabtab+"if (isSet%s()) {\n", strings.Title(field.Name))
->>>>>>> f2938997
 			contents += tabtabtab + "setFields++;\n"
 			contents += tabtab + "}\n"
 		}
@@ -1307,14 +1263,8 @@
 					contents += tabtab + "// check that fields of type enum have valid values\n"
 				}
 				fName := toFieldName(field.Name)
-<<<<<<< HEAD
 				contents += fmt.Sprintf(tabtab+"if(%s != null && !%s.VALID_VALUES.contains(%s)) {\n",
 					fName, g.qualifiedTypeName(field.Type), fName)
-=======
-				isSetCheck := fmt.Sprintf("isSet%s()", strings.Title(field.Name))
-				contents += fmt.Sprintf(tabtab+"if (%s && !%s.VALID_VALUES.contains(%s)) {\n",
-					isSetCheck, g.qualifiedTypeName(field.Type), fName)
->>>>>>> f2938997
 				contents += fmt.Sprintf(tabtabtab+"throw new thrift.TProtocolError(thrift.TProtocolErrorType.INVALID_DATA, \"The field '%s' has been assigned the invalid value $%s\");\n", fName, fName)
 				contents += tabtab + "}\n"
 			}
