--- conflicted
+++ resolved
@@ -20,11 +20,8 @@
 	imports := "from datetime import timedelta\n"
 	imports += "from threading import Lock\n\n"
 
-<<<<<<< HEAD
 	imports += "from frugal.exceptions import FTimeoutException\n"
-=======
 	imports += "from frugal.exceptions import FRateLimitException\n"
->>>>>>> a25c2734
 	imports += "from frugal.middleware import Method\n"
 	imports += "from frugal.tornado.processor import FBaseProcessor\n"
 	imports += "from frugal.tornado.processor import FProcessorFunction\n"
