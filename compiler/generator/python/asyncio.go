package python

import (
	"fmt"
	"io/ioutil"
	"os"
	"path/filepath"

	"github.com/Workiva/frugal/compiler/globals"
	"github.com/Workiva/frugal/compiler/parser"
)

// AsyncIOGenerator implements the LanguageGenerator interface for Python using
// AsyncIO.
type AsyncIOGenerator struct {
	*Generator
}

// GenerateServiceImports generates necessary imports for the given service.
func (a *AsyncIOGenerator) GenerateServiceImports(file *os.File, s *parser.Service) error {
	imports := "import asyncio\n"
	imports += "from datetime import timedelta\n"
	imports += "import inspect\n\n"

	imports += "from frugal.aio.processor import FBaseProcessor\n"
	imports += "from frugal.aio.processor import FProcessorFunction\n"
<<<<<<< HEAD
	imports += "from frugal.exceptions import FTimeoutException\n"
=======
	imports += "from frugal.aio.registry import FClientRegistry\n"
	imports += "from frugal.exceptions import FRateLimitException\n"
>>>>>>> a25c2734
	imports += "from frugal.middleware import Method\n"
	imports += "from frugal.transport import TMemoryOutputBuffer\n"
	imports += "from thrift.Thrift import TApplicationException\n"
	imports += "from thrift.Thrift import TMessageType\n"

	// Import include modules.
	for _, include := range s.ReferencedIncludes() {
		namespace := a.Frugal.NamespaceForInclude(include, lang)
		imports += fmt.Sprintf("import %s\n", namespace)
	}

	// Import this service's modules.
	namespace, ok := a.Frugal.Thrift.Namespace(lang)
	if !ok {
		namespace = a.Frugal.Name
	}
	imports += fmt.Sprintf("from %s.ttypes import *\n", namespace)

	_, err := file.WriteString(imports)
	return err
}

// GenerateScopeImports generates necessary imports for the given scope.
func (a *AsyncIOGenerator) GenerateScopeImports(file *os.File, s *parser.Scope) error {
	imports := "import inspect\n"
	imports += "import sys\n"
	imports += "import traceback\n\n"

	imports += "from thrift.Thrift import TApplicationException\n"
	imports += "from thrift.Thrift import TMessageType\n"
	imports += "from thrift.Thrift import TType\n"
	imports += "from frugal.middleware import Method\n"
	imports += "from frugal.subscription import FSubscription\n"
	imports += "from frugal.transport import TMemoryOutputBuffer\n\n"

	namespace, ok := a.Frugal.Thrift.Namespace(lang)
	if !ok {
		namespace = a.Frugal.Name
	}
	imports += fmt.Sprintf("from %s.ttypes import *\n", namespace)
	_, err := file.WriteString(imports)
	return err
}

// GenerateService generates the given service.
func (a *AsyncIOGenerator) GenerateService(file *os.File, s *parser.Service) error {
	if err := a.exposeServiceModule(filepath.Dir(file.Name()), s); err != nil {
		return err
	}
	contents := ""
	contents += a.generateServiceInterface(s)
	contents += a.generateClient(s)
	contents += a.generateServer(s)
	contents += a.generateServiceArgsResults(s)

	_, err := file.WriteString(contents)
	return err
}

func (a *AsyncIOGenerator) exposeServiceModule(path string, service *parser.Service) error {
	initFile := fmt.Sprintf("%s%s__init__.py", path, string(os.PathSeparator))
	init, err := ioutil.ReadFile(initFile)
	if err != nil {
		return err
	}
	initStr := string(init)
	initStr += fmt.Sprintf("\nfrom . import f_%s\n", service.Name)
	initStr += fmt.Sprintf("from .f_%s import *\n", service.Name)
	init = []byte(initStr)
	return ioutil.WriteFile(initFile, init, os.ModePerm)
}

func (a *AsyncIOGenerator) generateClient(service *parser.Service) string {
	contents := "\n"
	if service.Extends != "" {
		contents += fmt.Sprintf("class Client(%s.Client, Iface):\n\n", a.getServiceExtendsName(service))
	} else {
		contents += "class Client(Iface):\n\n"
	}

	contents += tab + "def __init__(self, transport, protocol_factory, middleware=None):\n"
	contents += a.generateDocString([]string{
		"Create a new Client with a transport and protocol factory.\n",
		"Args:",
		tab + "transport: FTransport",
		tab + "protocol_factory: FProtocolFactory",
		tab + "middleware: ServiceMiddleware or list of ServiceMiddleware",
	}, tabtab)
	contents += tabtab + "if middleware and not isinstance(middleware, list):\n"
	contents += tabtabtab + "middleware = [middleware]\n"
	if service.Extends != "" {
		contents += tabtab + "super(Client, self).__init__(transport, protocol_factory,\n"
		contents += tabtab + "                             middleware=middleware)\n"
		contents += tabtab + "self._methods.update("
	} else {
		contents += tabtab + "self._transport = transport\n"
		contents += tabtab + "self._protocol_factory = protocol_factory\n"
		contents += tabtab + "self._methods = "
	}
	contents += "{\n"
	for _, method := range service.Methods {
		contents += tabtabtab + fmt.Sprintf("'%s': Method(self._%s, middleware),\n", method.Name, method.Name)
	}
	contents += tabtab + "}"
	if service.Extends != "" {
		contents += ")"
	}
	contents += "\n\n"

	for _, method := range service.Methods {
		contents += a.generateClientMethod(method)
	}
	contents += "\n"

	return contents
}

func (a *AsyncIOGenerator) generateClientMethod(method *parser.Method) string {
	contents := ""
	contents += a.generateMethodSignature(method)
	contents += tabtab + fmt.Sprintf("return await self._methods['%s']([ctx%s])\n\n",
		method.Name, a.generateClientArgs(method.Arguments))

	if method.Oneway {
		contents += tab + fmt.Sprintf("async def _%s(self, ctx%s):\n", method.Name, a.generateClientArgs(method.Arguments))
		contents += tabtab + fmt.Sprintf("await self._send_%s(ctx%s)\n\n", method.Name, a.generateClientArgs(method.Arguments))
		contents += a.generateClientSendMethod(method)
		return contents
	}

	contents += tab + fmt.Sprintf("async def _%s(self, ctx%s):\n", method.Name, a.generateClientArgs(method.Arguments))
	contents += tabtab + "timeout = ctx.get_timeout() / 1000.0\n"
	contents += tabtab + "future = asyncio.Future()\n"
	contents += tabtab + "timed_future = asyncio.wait_for(future, timeout)\n"
	contents += tabtab + fmt.Sprintf("await self._transport.register(ctx, self._recv_%s(ctx, future))\n", method.Name)
	contents += tabtab + "try:\n"
	contents += tabtabtab + fmt.Sprintf("await self._send_%s(ctx%s)\n", method.Name, a.generateClientArgs(method.Arguments))
	contents += tabtabtab + "result = await timed_future\n"
	contents += tabtab + "except asyncio.TimeoutError:\n"
	contents += fmt.Sprintf(tabtabtab+"raise FTimeoutException('%s timed out after {} milliseconds'.format(ctx.get_timeout()))\n", method.Name)
	contents += tabtab + "finally:\n"
	contents += tabtabtab + "await self._transport.unregister(ctx)\n"
	contents += tabtab + "return result\n\n"
	contents += a.generateClientSendMethod(method)
	contents += a.generateClientRecvMethod(method)

	return contents
}

func (a *AsyncIOGenerator) generateClientSendMethod(method *parser.Method) string {
	contents := ""
	contents += tab + fmt.Sprintf("async def _send_%s(self, ctx%s):\n", method.Name, a.generateClientArgs(method.Arguments))
	contents += tabtab + "buffer = TMemoryOutputBuffer(self._transport.get_request_size_limit())\n"
	contents += tabtab + "oprot = self._protocol_factory.get_protocol(buffer)\n"
	contents += tabtab + "oprot.write_request_headers(ctx)\n"
	contents += tabtab + fmt.Sprintf("oprot.writeMessageBegin('%s', TMessageType.CALL, 0)\n", method.Name)
	contents += tabtab + fmt.Sprintf("args = %s_args()\n", method.Name)
	for _, arg := range method.Arguments {
		contents += tabtab + fmt.Sprintf("args.%s = %s\n", arg.Name, arg.Name)
	}
	contents += tabtab + "args.write(oprot)\n"
	contents += tabtab + "oprot.writeMessageEnd()\n"
	contents += tabtab + "await self._transport.send(buffer.getvalue())\n\n"

	return contents
}

func (a *AsyncIOGenerator) generateClientRecvMethod(method *parser.Method) string {
	contents := tab + fmt.Sprintf("def _recv_%s(self, ctx, future):\n", method.Name)
	contents += tabtab + fmt.Sprintf("def %s_callback(transport):\n", method.Name)
	contents += tabtabtab + "iprot = self._protocol_factory.get_protocol(transport)\n"
	contents += tabtabtab + "iprot.read_response_headers(ctx)\n"
	contents += tabtabtab + "_, mtype, _ = iprot.readMessageBegin()\n"
	contents += tabtabtab + "if mtype == TMessageType.EXCEPTION:\n"
	contents += tabtabtabtab + "x = TApplicationException()\n"
	contents += tabtabtabtab + "x.read(iprot)\n"
	contents += tabtabtabtab + "iprot.readMessageEnd()\n"
	contents += tabtabtabtab + "if x.type == FRateLimitException.RATE_LIMIT_EXCEEDED:\n"
	contents += tabtabtabtabtab + "future.set_exception(FRateLimitException(x.message))\n"
	contents += tabtabtabtabtab + "return\n"
	contents += tabtabtabtab + "future.set_exception(x)\n"
	contents += tabtabtabtab + "raise x\n"
	contents += tabtabtab + fmt.Sprintf("result = %s_result()\n", method.Name)
	contents += tabtabtab + "result.read(iprot)\n"
	contents += tabtabtab + "iprot.readMessageEnd()\n"
	for _, err := range method.Exceptions {
		contents += tabtabtab + fmt.Sprintf("if result.%s is not None:\n", err.Name)
		contents += tabtabtabtab + fmt.Sprintf("future.set_exception(result.%s)\n", err.Name)
		contents += tabtabtabtab + "return\n"
	}
	if method.ReturnType == nil {
		contents += tabtabtab + "future.set_result(None)\n"
	} else {
		contents += tabtabtab + "if result.success is not None:\n"
		contents += tabtabtabtab + "future.set_result(result.success)\n"
		contents += tabtabtabtab + "return\n"
		contents += tabtabtab + fmt.Sprintf(
			"x = TApplicationException(TApplicationException.MISSING_RESULT, \"%s failed: unknown result\")\n", method.Name)
		contents += tabtabtab + "future.set_exception(x)\n"
		contents += tabtabtab + "raise x\n"
	}
	contents += tabtab + fmt.Sprintf("return %s_callback\n\n", method.Name)

	return contents
}

func (a *AsyncIOGenerator) generateServer(service *parser.Service) string {
	contents := ""
	contents += a.generateProcessor(service)
	for _, method := range service.Methods {
		contents += a.generateProcessorFunction(method)
	}
	contents += a.generateWriteApplicationException()

	return contents
}

func (g *AsyncIOGenerator) generateProcessor(service *parser.Service) string {
	contents := ""
	if service.Extends != "" {
		contents += fmt.Sprintf("class Processor(%s.Processor):\n\n", g.getServiceExtendsName(service))
	} else {
		contents += "class Processor(FBaseProcessor):\n\n"
	}

	contents += tab + "def __init__(self, handler, middleware=None):\n"
	contents += g.generateDocString([]string{
		"Create a new Processor.\n",
		"Args:",
		tab + "handler: Iface",
	}, tabtab)

	contents += tabtab + "if middleware and not isinstance(middleware, list):\n"
	contents += tabtabtab + "middleware = [middleware]\n\n"

	if service.Extends != "" {
		contents += tabtab + "super(Processor, self).__init__(handler, middleware=middleware)\n"
	} else {
		contents += tabtab + "super(Processor, self).__init__()\n"
	}
	for _, method := range service.Methods {
		contents += tabtab + fmt.Sprintf("self.add_to_processor_map('%s', _%s(Method(handler.%s, middleware), self.get_write_lock()))\n",
			method.Name, method.Name, method.Name)
	}
	contents += "\n\n"
	return contents
}

func (a *AsyncIOGenerator) generateProcessorFunction(method *parser.Method) string {
	contents := ""
	contents += fmt.Sprintf("class _%s(FProcessorFunction):\n\n", method.Name)
	contents += tab + "def __init__(self, handler, lock):\n"
	contents += tabtab + "self._handler = handler\n"
	contents += tabtab + "self._write_lock = lock\n\n"

	contents += tab + "async def process(self, ctx, iprot, oprot):\n"
	contents += tabtab + fmt.Sprintf("args = %s_args()\n", method.Name)
	contents += tabtab + "args.read(iprot)\n"
	contents += tabtab + "iprot.readMessageEnd()\n"
	if !method.Oneway {
		contents += tabtab + fmt.Sprintf("result = %s_result()\n", method.Name)
	}
	contents += tabtab + "try:\n"
	contents += tabtabtab + fmt.Sprintf("ret = self._handler([ctx%s])\n",
		a.generateServerArgs(method.Arguments))
	contents += tabtabtab + "if inspect.iscoroutine(ret):\n"
	contents += tabtabtabtab + "ret = await ret\n"
	if method.ReturnType != nil {
		contents += tabtabtab + "result.success = ret\n"
	}
	contents += tabtab + "except FRateLimitException as ex:\n"
	contents += tabtabtab + "async with self._write_lock:\n"
	contents += tabtabtabtab + fmt.Sprintf(
		"_write_application_exception(ctx, oprot, FRateLimitException.RATE_LIMIT_EXCEEDED, \"%s\", ex.message)\n",
		method.Name)
	contents += tabtabtabtab + "return\n"
	for _, err := range method.Exceptions {
		contents += tabtab + fmt.Sprintf("except %s as %s:\n", a.qualifiedTypeName(err.Type), err.Name)
		contents += tabtabtab + fmt.Sprintf("result.%s = %s\n", err.Name, err.Name)
	}
	if !method.Oneway {
		contents += tabtab + "async with self._write_lock:\n"
		contents += tabtabtab + "oprot.write_response_headers(ctx)\n"
		contents += tabtabtab + fmt.Sprintf("oprot.writeMessageBegin('%s', TMessageType.REPLY, 0)\n", method.Name)
		contents += tabtabtab + "result.write(oprot)\n"
		contents += tabtabtab + "oprot.writeMessageEnd()\n"
		contents += tabtabtab + "oprot.get_transport().flush()\n"
	}
	contents += "\n\n"

	return contents
}

// GenerateSubscriber generates the subscriber for the given scope.
func (a *AsyncIOGenerator) GenerateSubscriber(file *os.File, scope *parser.Scope) error {
	subscriber := ""
	subscriber += fmt.Sprintf("class %sSubscriber(object):\n", scope.Name)
	if scope.Comment != nil {
		subscriber += a.generateDocString(scope.Comment, tab)
	}
	subscriber += "\n"

	subscriber += tab + fmt.Sprintf("_DELIMITER = '%s'\n\n", globals.TopicDelimiter)

	subscriber += tab + "def __init__(self, provider, middleware=None):\n"
	subscriber += a.generateDocString([]string{
		fmt.Sprintf("Create a new %sSubscriber.\n", scope.Name),
		"Args:",
		tab + "provider: FScopeProvider",
		tab + "middleware: ServiceMiddleware or list of ServiceMiddleware",
	}, tabtab)
	subscriber += "\n"
	subscriber += tabtab + "if middleware and not isinstance(middleware, list):\n"
	subscriber += tabtabtab + "middleware = [middleware]\n"
	subscriber += tabtab + "self._middleware = middleware\n"
	subscriber += tabtab + "self._provider = provider\n\n"

	for _, op := range scope.Operations {
		subscriber += a.generateSubscribeMethod(scope, op)
		subscriber += "\n\n"
	}

	_, err := file.WriteString(subscriber)
	return err
}

func (a *AsyncIOGenerator) generateSubscribeMethod(scope *parser.Scope, op *parser.Operation) string {
	args := ""
	docstr := []string{}
	if len(scope.Prefix.Variables) > 0 {
		docstr = append(docstr, "Args:")
		prefix := ""
		for _, variable := range scope.Prefix.Variables {
			docstr = append(docstr, tab+fmt.Sprintf("%s: string", variable))
			args += prefix + variable
			prefix = ", "
		}
		args += ", "
	}
	docstr = append(docstr, tab+fmt.Sprintf("%s_handler: function which takes FContext and %s", op.Name, op.Type))
	if op.Comment != nil {
		docstr[0] = "\n" + tabtab + docstr[0]
		docstr = append(op.Comment, docstr...)
	}
	method := ""
	method += tab + fmt.Sprintf("async def subscribe_%s(self, %s%s_handler):\n", op.Name, args, op.Name)
	method += a.generateDocString(docstr, tabtab)
	method += "\n"

	method += tabtab + fmt.Sprintf("op = '%s'\n", op.Name)
	method += tabtab + fmt.Sprintf("prefix = %s\n", generatePrefixStringTemplate(scope))
	method += tabtab + fmt.Sprintf("topic = '{}%s{}{}'.format(prefix, self._DELIMITER, op)\n\n", scope.Name)

	method += tabtab + "transport, protocol_factory = self._provider.new_subscriber()\n"
	method += tabtab + fmt.Sprintf(
		"await transport.subscribe(topic, self._recv_%s(protocol_factory, op, %s_handler))\n\n",
		op.Name, op.Name)

	method += tab + fmt.Sprintf("def _recv_%s(self, protocol_factory, op, handler):\n", op.Name)
	method += tabtab + "method = Method(handler, self._middleware)\n\n"

	method += tabtab + "async def callback(transport):\n"
	method += tabtabtab + "iprot = protocol_factory.get_protocol(transport)\n"
	method += tabtabtab + "ctx = iprot.read_request_headers()\n"
	method += tabtabtab + "mname, _, _ = iprot.readMessageBegin()\n"
	method += tabtabtab + "if mname != op:\n"
	method += tabtabtabtab + "iprot.skip(TType.STRUCT)\n"
	method += tabtabtabtab + "iprot.readMessageEnd()\n"
	method += tabtabtabtab + "raise TApplicationException(TApplicationException.UNKNOWN_METHOD)\n"
	method += tabtabtab + fmt.Sprintf("req = %s()\n", op.Type.Name)
	method += tabtabtab + "req.read(iprot)\n"
	method += tabtabtab + "iprot.readMessageEnd()\n"
	method += tabtabtab + "try:\n"
	method += tabtabtabtab + "ret = method([ctx, req])\n"
	method += tabtabtabtab + "if inspect.iscoroutine(ret):\n"
	method += tabtabtabtabtab + "await ret\n"
	method += tabtabtab + "except:\n"
	method += tabtabtabtab + "traceback.print_exc()\n"
	method += tabtabtabtab + "sys.exit(1)\n\n"

	method += tabtab + "return callback\n\n"

	return method
}<|MERGE_RESOLUTION|>--- conflicted
+++ resolved
@@ -24,12 +24,8 @@
 
 	imports += "from frugal.aio.processor import FBaseProcessor\n"
 	imports += "from frugal.aio.processor import FProcessorFunction\n"
-<<<<<<< HEAD
 	imports += "from frugal.exceptions import FTimeoutException\n"
-=======
-	imports += "from frugal.aio.registry import FClientRegistry\n"
 	imports += "from frugal.exceptions import FRateLimitException\n"
->>>>>>> a25c2734
 	imports += "from frugal.middleware import Method\n"
 	imports += "from frugal.transport import TMemoryOutputBuffer\n"
 	imports += "from thrift.Thrift import TApplicationException\n"
