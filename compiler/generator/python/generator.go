package python

import (
	"fmt"
	"os"
	"path/filepath"
	"strconv"
	"strings"

	"github.com/Workiva/frugal/compiler/generator"
	"github.com/Workiva/frugal/compiler/globals"
	"github.com/Workiva/frugal/compiler/parser"
)

const (
	lang             = "py"
	defaultOutputDir = "gen-py"
	tab              = "    "
	tabtab           = tab + tab
	tabtabtab        = tab + tab + tab
	tabtabtabtab     = tab + tab + tab + tab
	tabtabtabtabtab  = tab + tab + tab + tab + tab
)

type concurrencyModel int

const (
	synchronous concurrencyModel = iota
	tornado
	asyncio
)

// Generator implements the LanguageGenerator interface for Python.
type Generator struct {
	*generator.BaseGenerator
	outputDir string
	typesFile *os.File
}

// NewGenerator creates a new Python LanguageGenerator.
func NewGenerator(options map[string]string) generator.LanguageGenerator {
	gen := &Generator{&generator.BaseGenerator{Options: options}, "", nil}
	switch getAsyncOpt(options) {
	case tornado:
		return &TornadoGenerator{gen}
	case asyncio:
		return &AsyncIOGenerator{gen}
	}
	return gen
}

// SetupGenerator performs any setup logic before generation.
func (g *Generator) SetupGenerator(outputDir string) error {
	g.outputDir = outputDir

	dir := g.outputDir
	for filepath.Dir(dir) != "." {
		file, err := g.GenerateFile("__init__", dir, generator.ObjectFile)
		file.Close()
		if err != nil {
			return err
		}

		dir = filepath.Dir(dir)
	}

	// create types file
	typesFile, err := g.GenerateFile("ttypes", outputDir, generator.ObjectFile)
	if err != nil {
		return err
	}
	if err = g.GenerateDocStringComment(typesFile); err != nil {
		return err
	}
	if _, err = typesFile.WriteString("\n\n"); err != nil {
		return err
	}
	if err = g.GenerateTypesImports(typesFile, false); err != nil {
		return err
	}
	if _, err = typesFile.WriteString("\n\n"); err != nil {
		return err
	}
	g.typesFile = typesFile

	return nil
}

// TeardownGenerator is run after generation.
func (g *Generator) TeardownGenerator() error {
	return g.typesFile.Close()
}

// GenerateConstantsContents generates constants.
func (g *Generator) GenerateConstantsContents(constants []*parser.Constant) error {
	if len(constants) == 0 {
		return nil
	}

	file, err := g.GenerateFile("constants", g.outputDir, generator.ObjectFile)
	defer file.Close()
	if err != nil {
		return err
	}

	contents := "\n\n"
	contents += "from thrift.Thrift import TType, TMessageType, TException, TApplicationException\n"
	contents += "from .ttypes import *\n\n"

	for _, include := range g.Frugal.Thrift.Includes {
		namespace := g.Frugal.NamespaceForInclude(filepath.Base(include.Name), lang)
		contents += fmt.Sprintf("import %s.ttypes\n", namespace)
		contents += fmt.Sprintf("import %s.constants\n", namespace)
		contents += "\n"
	}

	for _, constant := range constants {
		_, value := g.generateConstantValue(constant.Type, constant.Value, "")
		contents += fmt.Sprintf("%s = %s\n", constant.Name, value)
	}

	if err = g.GenerateDocStringComment(file); err != nil {
		return err
	}
	_, err = file.WriteString(contents)
	return err
}

func (g *Generator) generateConstantValue(t *parser.Type, value interface{}, ind string) (parser.IdentifierType, string) {
	if value == nil {
		return parser.NonIdentifier, "None"
	}

	// If the value being referenced is of type Identifier, it's referencing
	// another constant.
	identifier, ok := value.(parser.Identifier)
	if ok {
		idCtx := g.Frugal.ContextFromIdentifier(identifier)
		switch idCtx.Type {
		case parser.LocalConstant:
			return idCtx.Type, idCtx.Constant.Name
		case parser.LocalEnum:
			return idCtx.Type, fmt.Sprintf("%s.%s", idCtx.Enum.Name, idCtx.EnumValue.Name)
		case parser.IncludeConstant:
			return idCtx.Type, fmt.Sprintf("%s.constants.%s", g.Frugal.NamespaceForInclude(idCtx.Include.Name, lang), idCtx.Constant.Name)
		case parser.IncludeEnum:
			return idCtx.Type, fmt.Sprintf("%s.ttypes.%s.%s", g.Frugal.NamespaceForInclude(idCtx.Include.Name, lang), idCtx.Enum.Name, idCtx.EnumValue.Name)
		default:
			panic(fmt.Sprintf("The Identifier %s has unexpected type %d", identifier, idCtx.Type))
		}
	}

	underlyingType := g.Frugal.UnderlyingType(t)
	if underlyingType.IsPrimitive() || underlyingType.IsContainer() {
		switch underlyingType.Name {
		case "bool":
			return parser.NonIdentifier, strings.Title(fmt.Sprintf("%v", value))
		case "i8", "byte", "i16", "i32", "i64", "double":
			return parser.NonIdentifier, fmt.Sprintf("%v", value)
		case "string", "binary":
			return parser.NonIdentifier, fmt.Sprintf("%s", strconv.Quote(value.(string)))
		case "list", "set":
			contents := ""
			if underlyingType.Name == "set" {
				contents += "set("
			}
			contents += "[\n"
			for _, v := range value.([]interface{}) {
				_, val := g.generateConstantValue(underlyingType.ValueType, v, ind+tab)
				contents += fmt.Sprintf(ind+tab+"%s,\n", val)
			}
			contents += ind + "]"
			if underlyingType.Name == "set" {
				contents += ")"
			}
			return parser.NonIdentifier, contents
		case "map":
			contents := "{\n"
			for _, pair := range value.([]parser.KeyValue) {
				_, key := g.generateConstantValue(underlyingType.KeyType, pair.Key, ind+tab)
				_, val := g.generateConstantValue(underlyingType.ValueType, pair.Value, ind+tab)
				contents += fmt.Sprintf(ind+tab+"%s: %s,\n", key, val)
			}
			contents += ind + "}"
			return parser.NonIdentifier, contents
		}
	} else if g.Frugal.IsEnum(underlyingType) {
		return parser.NonIdentifier, fmt.Sprintf("%d", value)
	} else if g.Frugal.IsStruct(underlyingType) {
		var s *parser.Struct
		for _, potential := range g.Frugal.Thrift.Structs {
			if underlyingType.Name == potential.Name {
				s = potential
				break
			}
		}

		contents := ""

		contents += fmt.Sprintf("%s(**{\n", g.qualifiedTypeName(underlyingType))
		for _, pair := range value.([]parser.KeyValue) {
			name := pair.Key.(string)
			for _, field := range s.Fields {
				if name == field.Name {
					_, val := g.generateConstantValue(field.Type, pair.Value, ind+tab)
					contents += fmt.Sprintf(tab+ind+"\"%s\": %s,\n", name, val)
				}
			}
		}
		contents += ind + "})"
		return parser.NonIdentifier, contents
	}

	panic("no entry for type " + underlyingType.Name)
}

// GenerateTypeDef generates the given typedef.
func (g *Generator) GenerateTypeDef(*parser.TypeDef) error {
	// No typedefs in python
	return nil
}

// GenerateEnum generates the given enum.
func (g *Generator) GenerateEnum(enum *parser.Enum) error {
	contents := ""
	contents += fmt.Sprintf("class %s(object):\n", enum.Name)
	if enum.Comment != nil {
		contents += g.generateDocString(enum.Comment, tab)
	}
	for _, value := range enum.Values {
		contents += fmt.Sprintf(tab+"%s = %d\n", value.Name, value.Value)
	}
	contents += "\n"

	contents += tab + "_VALUES_TO_NAMES = {\n"
	for _, value := range enum.Values {
		contents += fmt.Sprintf(tabtab+"%d: \"%s\",\n", value.Value, value.Name)
	}
	contents += tab + "}\n\n"

	contents += tab + "_NAMES_TO_VALUES = {\n"
	for _, value := range enum.Values {
		contents += fmt.Sprintf(tabtab+"\"%s\": %d,\n", value.Name, value.Value)
	}
	contents += tab + "}\n\n"

	_, err := g.typesFile.WriteString(contents)
	return err
}

// GenerateStruct generates the given struct.
func (g *Generator) GenerateStruct(s *parser.Struct) error {
	_, err := g.typesFile.WriteString(g.generateStruct(s))
	return err
}

// GenerateUnion generates the given union.
func (g *Generator) GenerateUnion(union *parser.Struct) error {
	// TODO 2.0 consider adding validation only one field is set,
	// similar to other languages
	_, err := g.typesFile.WriteString(g.generateStruct(union))
	return err
}

// GenerateException generates the given exception.
func (g *Generator) GenerateException(exception *parser.Struct) error {
	_, err := g.typesFile.WriteString(g.generateStruct(exception))
	return err
}

// generateServiceArgsResults generates the args and results objects for the
// given service.
func (g *Generator) generateServiceArgsResults(service *parser.Service) string {
	contents := ""
	for _, s := range g.GetServiceMethodTypes(service) {
		contents += g.generateStruct(s)
	}
	return contents
}

// generateStruct generates a python representation of a thrift struct
func (g *Generator) generateStruct(s *parser.Struct) string {
	contents := ""

	extends := "(object)"
	if s.Type == parser.StructTypeException {
		extends = "(TException)"
	}
	contents += fmt.Sprintf("class %s%s:\n", s.Name, extends)
	contents += g.generateClassDocstring(s)

	contents += g.generateDefaultMarkers(s)
	contents += g.generateInit(s)

	contents += g.generateRead(s)
	contents += g.generateWrite(s)

	contents += g.generateValidate(s)
	contents += g.generateMagicMethods(s)

	return contents
}

// generateDefaultMarkers generates marker objects to provide as defaults to
// an __init__ method. The __init__ method can then determine if the default
// was provided and generate the constant appropriately. Don't generate the
// constant as a class variable to avoid order of declaration issues.
func (g *Generator) generateDefaultMarkers(s *parser.Struct) string {
	contents := ""
	importConstants := false
	for _, field := range s.Fields {
		if field.Default != nil {
			underlyingType := g.Frugal.UnderlyingType(field.Type)
			// use 'object()' as a marker value to avoid instantiating
			// a class defined later in the file
			defaultVal := "object()"
			idType := parser.NonIdentifier
			if underlyingType.IsPrimitive() || g.Frugal.IsEnum(underlyingType) {
				idType, defaultVal = g.generateConstantValue(underlyingType, field.Default, tab)
				if idType == parser.LocalConstant {
					importConstants = true
					defaultVal = fmt.Sprintf("constants.%s", defaultVal)
				}
			}
			contents += fmt.Sprintf(tab+"_DEFAULT_%s_MARKER = %s\n", field.Name, defaultVal)
		}
	}
	if importConstants {
		contents = tab + "from . import constants\n" + contents
	}
	return contents
}

// generateInit generates the init method for a class.
func (g *Generator) generateInit(s *parser.Struct) string {
	if len(s.Fields) == 0 {
		return ""
	}

	contents := ""
	argList := ""
	for _, field := range s.Fields {
		defaultVal := "None"
		if field.Default != nil {
			defaultVal = fmt.Sprintf("_DEFAULT_%s_MARKER", field.Name)
		}
		argList += fmt.Sprintf(", %s=%s", field.Name, defaultVal)
	}
	contents += fmt.Sprintf(tab+"def __init__(self%s):\n", argList)
	fieldContents := ""
	importConstants := false
	for _, field := range s.Fields {
		underlyingType := g.Frugal.UnderlyingType(field.Type)
		if !underlyingType.IsPrimitive() && !g.Frugal.IsEnum(underlyingType) && field.Default != nil {
			fieldContents += fmt.Sprintf(tabtab+"if %s is self._DEFAULT_%s_MARKER:\n", field.Name, field.Name)
			idType, val := g.generateConstantValue(field.Type, field.Default, tabtabtab)
			if idType == parser.LocalConstant {
				importConstants = true
				val = fmt.Sprintf("constants.%s", val)
			}
			fieldContents += fmt.Sprintf(tabtabtab+"%s = %s\n", field.Name, val)
		}
		fieldContents += fmt.Sprintf(tabtab+"self.%s = %s\n", field.Name, field.Name)
	}
	if importConstants {
		contents += tabtab + "from . import constants\n"
	}
	contents += fieldContents
	contents += "\n"
	return contents
}

// generateClassDocstring generates a docstring for class. This includes a
// description of the class, if present, a list of attributes, and descriptions
// of each attribute, if present.
func (g *Generator) generateClassDocstring(s *parser.Struct) string {
	lines := []string{}
	if s.Comment != nil {
		lines = append(lines, s.Comment...)
		lines = append(lines, "")
	}

	if len(s.Fields) > 0 {
		lines = append(lines, "Attributes:")
		for _, field := range s.Fields {
			line := fmt.Sprintf(" - %s", field.Name)
			if len(field.Comment) > 0 {
				line = fmt.Sprintf("%s: %s", line, field.Comment[0])
				lines = append(lines, line)
				lines = append(lines, field.Comment[1:]...)
			} else {
				lines = append(lines, line)
			}
		}
	}

	if len(lines) == 0 {
		return ""
	}

	return g.generateDocString(lines, tab)
}

// generateRead generates the read method for a struct.
func (g *Generator) generateRead(s *parser.Struct) string {
	contents := ""
	contents += tab + "def read(self, iprot):\n"
	contents += tabtab + "iprot.readStructBegin()\n"
	contents += tabtab + "while True:\n"
	contents += tabtabtab + "(fname, ftype, fid) = iprot.readFieldBegin()\n"
	contents += tabtabtab + "if ftype == TType.STOP:\n"
	contents += tabtabtabtab + "break\n"
	ifstatement := "if"
	for _, field := range s.Fields {
		contents += fmt.Sprintf(tabtabtab+"%s fid == %d:\n", ifstatement, field.ID)
		contents += fmt.Sprintf(tabtabtabtab+"if ftype == %s:\n", g.getTType(field.Type))
		contents += g.generateReadFieldRec(field, true, tabtabtabtabtab)
		contents += tabtabtabtab + "else:\n"
		contents += tabtabtabtabtab + "iprot.skip(ftype)\n"
		ifstatement = "elif"
	}
	contents += tabtabtab + "else:\n"
	contents += tabtabtabtab + "iprot.skip(ftype)\n"
	contents += tabtabtab + "iprot.readFieldEnd()\n"
	contents += tabtab + "iprot.readStructEnd()\n\n"
	return contents
}

// generateWrite generates the write method for a struct.
func (g *Generator) generateWrite(s *parser.Struct) string {
	contents := ""
	contents += tab + "def write(self, oprot):\n"
	contents += fmt.Sprintf(tabtab+"oprot.writeStructBegin('%s')\n", s.Name)
	for _, field := range s.Fields {
		contents += fmt.Sprintf(tabtab+"if self.%s is not None:\n", field.Name)
		contents += fmt.Sprintf(tabtabtab+"oprot.writeFieldBegin('%s', %s, %d)\n", field.Name, g.getTType(field.Type), field.ID)
		contents += g.generateWriteFieldRec(field, true, tabtabtab)
		contents += fmt.Sprintf(tabtabtab + "oprot.writeFieldEnd()\n")
	}

	contents += tabtab + "oprot.writeFieldStop()\n"
	contents += tabtab + "oprot.writeStructEnd()\n\n"
	return contents
}

// generateValidate generates a validate method for a class. This ensures
// required fields are present.
func (g *Generator) generateValidate(s *parser.Struct) string {
	contents := ""
	contents += tab + "def validate(self):\n"
	for _, field := range s.Fields {
		if field.Modifier == parser.Required {
			contents += fmt.Sprintf(tabtab+"if self.%s is None:\n", field.Name)
			contents += fmt.Sprintf(tabtabtab+"raise TProtocol.TProtocolException(message='Required field %s is unset!')\n", field.Name)
		}
	}
	contents += tabtab + "return\n\n"
	return contents
}

// generateMagicMethods generates magic methods for the class, such as
// '__hash__', '__repr__', '__eq__', and '__ne__'.
func (g *Generator) generateMagicMethods(s *parser.Struct) string {
	contents := ""
	if s.Type == parser.StructTypeException {
		contents += tab + "def __str__(self):\n"
		contents += tabtab + "return repr(self)\n\n"
	}

	contents += tab + "def __hash__(self):\n"
	contents += tabtab + "value = 17\n"
	for _, field := range s.Fields {
		contents += fmt.Sprintf(tabtab+"value = (value * 31) ^ hash(self.%s)\n", field.Name)
	}
	contents += tabtab + "return value\n\n"

	contents += tab + "def __repr__(self):\n"
	contents += tabtab + "L = ['%s=%r' % (key, value)\n"
	contents += tabtabtab + "for key, value in self.__dict__.items()]\n"
	contents += tabtab + "return '%s(%s)' % (self.__class__.__name__, ', '.join(L))\n\n"

	contents += tab + "def __eq__(self, other):\n"
	contents += tabtab + "return isinstance(other, self.__class__) and self.__dict__ == other.__dict__\n\n"

	contents += tab + "def __ne__(self, other):\n"
	contents += tabtab + "return not (self == other)\n\n"
	return contents
}

// generateSpecArgs is a recursive function that returns the type of the
// argument in the format thrift_spec requires.
func (g *Generator) generateSpecArgs(t *parser.Type) string {
	underlyingType := g.Frugal.UnderlyingType(t)

	if underlyingType.IsPrimitive() {
		return "None"
	} else if underlyingType.IsContainer() {
		switch underlyingType.Name {
		case "list", "set":
			return fmt.Sprintf("(%s, %s)", g.getTType(underlyingType.ValueType), g.generateSpecArgs(underlyingType.ValueType))
		case "map":
			return fmt.Sprintf("(%s, %s, %s, %s)",
				g.getTType(underlyingType.KeyType), g.generateSpecArgs(underlyingType.KeyType),
				g.getTType(underlyingType.ValueType), g.generateSpecArgs(underlyingType.ValueType))
		}
	} else if g.Frugal.IsEnum(underlyingType) {
		return "None"
	} else if g.Frugal.IsStruct(underlyingType) {
		qualifiedName := g.qualifiedTypeName(underlyingType)
		return fmt.Sprintf("(%s, %s.thrift_spec)", qualifiedName, qualifiedName)
	}

	panic("unrecognized type: " + t.Name)
}

// generateReadFieldRec recursively generates code to read a field.
func (g *Generator) generateReadFieldRec(field *parser.Field, first bool, ind string) string {
	contents := ""

	prefix := ""
	if first {
		prefix = "self."
	}
	underlyingType := g.Frugal.UnderlyingType(field.Type)
	isEnum := g.Frugal.IsEnum(underlyingType)
	if underlyingType.IsPrimitive() || isEnum {
		thriftType := ""
		switch underlyingType.Name {
		case "bool", "byte", "i16", "i32", "i64", "double", "string", "binary":
			thriftType = strings.Title(underlyingType.Name)
		case "i8":
			thriftType = "Byte"
		default:
			if isEnum {
				thriftType = "I32"
			} else {
				panic("unknown type: " + underlyingType.Name)
			}
		}
		contents += fmt.Sprintf(ind+"%s%s = iprot.read%s()\n", prefix, field.Name, thriftType)
	} else if g.Frugal.IsStruct(underlyingType) {
		g.qualifiedTypeName(underlyingType)
		contents += fmt.Sprintf(ind+"%s%s = %s()\n", prefix, field.Name, g.qualifiedTypeName(underlyingType))
		contents += fmt.Sprintf(ind+"%s%s.read(iprot)\n", prefix, field.Name)
	} else if underlyingType.IsContainer() {
		sizeElem := g.GetElem()
		valElem := g.GetElem()
		valField := parser.FieldFromType(underlyingType.ValueType, valElem)

		switch underlyingType.Name {
		case "list":
			contents += fmt.Sprintf(ind+"%s%s = []\n", prefix, field.Name)
			contents += fmt.Sprintf(ind+"(_, %s) = iprot.readListBegin()\n", sizeElem)
			contents += fmt.Sprintf(ind+"for _ in range(%s):\n", sizeElem)
			contents += g.generateReadFieldRec(valField, false, ind+tab)
			contents += fmt.Sprintf(ind+tab+"%s%s.append(%s)\n", prefix, field.Name, valElem)
			contents += fmt.Sprintf(ind + "iprot.readListEnd()\n")
		case "set":
			contents += fmt.Sprintf(ind+"%s%s = set()\n", prefix, field.Name)
			contents += fmt.Sprintf(ind+"(_, %s) = iprot.readSetBegin()\n", sizeElem)
			contents += fmt.Sprintf(ind+"for _ in range(%s):\n", sizeElem)
			contents += g.generateReadFieldRec(valField, false, ind+tab)
			contents += fmt.Sprintf(ind+tab+"%s%s.add(%s)\n", prefix, field.Name, valElem)
			contents += fmt.Sprintf(ind + "iprot.readSetEnd()\n")
		case "map":
			contents += fmt.Sprintf(ind+"%s%s = {}\n", prefix, field.Name)
			contents += fmt.Sprintf(ind+"(_, _, %s) = iprot.readMapBegin()\n", sizeElem)
			contents += fmt.Sprintf(ind+"for _ in range(%s):\n", sizeElem)
			keyElem := g.GetElem()
			keyField := parser.FieldFromType(underlyingType.KeyType, keyElem)
			contents += g.generateReadFieldRec(keyField, false, ind+tab)
			contents += g.generateReadFieldRec(valField, false, ind+tab)
			contents += fmt.Sprintf(ind+tab+"%s%s[%s] = %s\n", prefix, field.Name, keyElem, valElem)
			contents += fmt.Sprintf(ind + "iprot.readMapEnd()\n")
		}
	}

	return contents
}

// generateReadFieldRec recursively generates code to write a field.
func (g *Generator) generateWriteFieldRec(field *parser.Field, first bool, ind string) string {
	contents := ""

	prefix := ""
	if first {
		prefix = "self."
	}
	underlyingType := g.Frugal.UnderlyingType(field.Type)
	isEnum := g.Frugal.IsEnum(underlyingType)
	if underlyingType.IsPrimitive() || isEnum {
		thriftType := ""
		switch underlyingType.Name {
		case "bool", "byte", "i16", "i32", "i64", "double", "string", "binary":
			thriftType = strings.Title(underlyingType.Name)
		case "i8":
			thriftType = "Byte"
		default:
			if isEnum {
				thriftType = "I32"
			} else {
				panic("unknown type: " + underlyingType.Name)
			}
		}
		contents += fmt.Sprintf(ind+"oprot.write%s(%s%s)\n", thriftType, prefix, field.Name)
	} else if g.Frugal.IsStruct(underlyingType) {
		contents += fmt.Sprintf(ind+"%s%s.write(oprot)\n", prefix, field.Name)
	} else if underlyingType.IsContainer() {
		valElem := g.GetElem()
		valField := parser.FieldFromType(underlyingType.ValueType, valElem)
		valTType := g.getTType(underlyingType.ValueType)

		switch underlyingType.Name {
		case "list":
			contents += fmt.Sprintf(ind+"oprot.writeListBegin(%s, len(%s%s))\n", valTType, prefix, field.Name)
			contents += fmt.Sprintf(ind+"for %s in %s%s:\n", valElem, prefix, field.Name)
			contents += g.generateWriteFieldRec(valField, false, ind+tab)
			contents += ind + "oprot.writeListEnd()\n"
		case "set":
			contents += fmt.Sprintf(ind+"oprot.writeSetBegin(%s, len(%s%s))\n", valTType, prefix, field.Name)
			contents += fmt.Sprintf(ind+"for %s in %s%s:\n", valElem, prefix, field.Name)
			contents += g.generateWriteFieldRec(valField, false, ind+tab)
			contents += ind + "oprot.writeSetEnd()\n"
		case "map":
			keyElem := g.GetElem()
			keyField := parser.FieldFromType(underlyingType.KeyType, keyElem)
			keyTType := g.getTType(underlyingType.KeyType)
			contents += fmt.Sprintf(ind+"oprot.writeMapBegin(%s, %s, len(%s%s))\n", keyTType, valTType, prefix, field.Name)
			contents += fmt.Sprintf(ind+"for %s, %s in %s%s.items():\n", keyElem, valElem, prefix, field.Name)
			contents += g.generateWriteFieldRec(keyField, false, ind+tab)
			contents += g.generateWriteFieldRec(valField, false, ind+tab)
			contents += ind + "oprot.writeMapEnd()\n"
		}
	}

	return contents
}

// GetOutputDir returns the output directory for generated files.
func (g *Generator) GetOutputDir(dir string) string {
	if pkg, ok := g.Frugal.Thrift.Namespace(lang); ok {
		path := generator.GetPackageComponents(pkg)
		dir = filepath.Join(append([]string{dir}, path...)...)
	} else {
		dir = filepath.Join(dir, g.Frugal.Name)
	}
	return dir
}

// DefaultOutputDir returns the default output directory for generated files.
func (g *Generator) DefaultOutputDir() string {
	dir := defaultOutputDir
	switch getAsyncOpt(g.Options) {
	case tornado:
		dir += ".tornado"
	case asyncio:
		dir += ".asyncio"
	}
	return dir
}

// PostProcess is called after generating each file.
func (g *Generator) PostProcess(f *os.File) error { return nil }

// GenerateDependencies is a no-op.
func (g *Generator) GenerateDependencies(dir string) error {
	return nil
}

// GenerateFile generates the given FileType.
func (g *Generator) GenerateFile(name, outputDir string, fileType generator.FileType) (*os.File, error) {
	switch fileType {
	case generator.PublishFile:
		return g.CreateFile(fmt.Sprintf("f_%s_publisher", name), outputDir, lang, false)
	case generator.SubscribeFile:
		return g.CreateFile(fmt.Sprintf("f_%s_subscriber", name), outputDir, lang, false)
	case generator.CombinedServiceFile:
		return g.CreateFile(fmt.Sprintf("f_%s", name), outputDir, lang, false)
	case generator.ObjectFile:
		return g.CreateFile(fmt.Sprintf("%s", name), outputDir, lang, false)
	default:
		return nil, fmt.Errorf("Bad file type for Python generator: %s", fileType)
	}
}

// GenerateDocStringComment generates the autogenerated notice.
func (g *Generator) GenerateDocStringComment(file *os.File) error {
	comment := fmt.Sprintf(
		"#\n"+
			"# Autogenerated by Frugal Compiler (%s)\n"+
			"#\n"+
			"# DO NOT EDIT UNLESS YOU ARE SURE THAT YOU KNOW WHAT YOU ARE DOING\n"+
			"#",
		globals.Version)

	_, err := file.WriteString(comment)
	return err
}

// GenerateServicePackage is a no-op.
func (g *Generator) GenerateServicePackage(file *os.File, s *parser.Service) error {
	return nil
}

// GenerateScopePackage is a no-op.
func (g *Generator) GenerateScopePackage(file *os.File, s *parser.Scope) error {
	return nil
}

func (g *Generator) GenerateTypesImports(file *os.File, isArgsOrResult bool) error {
	contents := ""
	contents += "from thrift.Thrift import TType, TMessageType, TException, TApplicationException\n"
	for _, include := range g.Frugal.Thrift.Includes {
<<<<<<< HEAD
		namespace := g.Frugal.NamespaceForInclude(filepath.Base(include.Name), lang)
		contents += fmt.Sprintf("import %s.ttypes\n", namespace)
		contents += fmt.Sprintf("import %s.constants\n", namespace)
=======
		includeName := g.getPackageNamespace(filepath.Base(include.Name))
		contents += fmt.Sprintf("import %s.ttypes\n", includeName)
>>>>>>> 74a60b92
	}
	contents += "\n"
	if isArgsOrResult {
		contents += "from .ttypes import *\n"
	}
	contents += "from thrift.transport import TTransport\n"
	contents += "from thrift.protocol import TBinaryProtocol, TProtocol\n"

	_, err := file.WriteString(contents)
	return err
}

// GenerateServiceImports generates necessary imports for the given service.
func (g *Generator) GenerateServiceImports(file *os.File, s *parser.Service) error {
	imports := "from threading import Lock\n\n"

	imports += "from frugal.middleware import Method\n"
	imports += "from frugal.exceptions import FRateLimitException\n"
	imports += "from frugal.processor import FBaseProcessor\n"
	imports += "from frugal.processor import FProcessorFunction\n"
	imports += "from thrift.Thrift import TApplicationException\n"
	imports += "from thrift.Thrift import TMessageType\n\n"

	imports += g.generateServiceExtendsImport(s)
	imports += g.generateServiceIncludeImports(s)

	_, err := file.WriteString(imports)
	return err
}

func (g *Generator) generateServiceExtendsImport(s *parser.Service) string {
	if s.Extends == "" || strings.Contains(s.Extends, ".") {
		// Either no super service or it's already imported in an include
		return ""
	}

	return fmt.Sprintf("from . import f_%s\n", s.Extends)
}

func (g *Generator) generateServiceIncludeImports(s *parser.Service) string {
	imports := ""

	// Import include modules.
	for _, include := range s.ReferencedIncludes() {
<<<<<<< HEAD
		imports += fmt.Sprintf("import %s\n", g.Frugal.NamespaceForInclude(include, lang))
	}

	// Import this service's modules.
	namespace, ok := g.Frugal.Thrift.Namespace(lang)
	if !ok {
		namespace = g.Frugal.Name
	}
	imports += fmt.Sprintf("from %s.ttypes import *\n", namespace)
=======
		namespace := g.getPackageNamespace(include)
		imports += fmt.Sprintf("import %s\n", namespace)
	}

	// Import this service's modules.
	imports += fmt.Sprintf("from .%s import *\n", s.Name)
	imports += "from .ttypes import *\n"
>>>>>>> 74a60b92

	return imports
}

// GenerateScopeImports generates necessary imports for the given scope.
func (g *Generator) GenerateScopeImports(file *os.File, s *parser.Scope) error {
	imports := "from thrift.Thrift import TMessageType\n"
	imports += "from frugal.middleware import Method\n"
	imports += "from frugal.transport import TMemoryOutputBuffer\n"
	_, err := file.WriteString(imports)
	return err
}

// GenerateConstants generates any static constants.
func (g *Generator) GenerateConstants(file *os.File, name string) error {
	return nil
}

// GeneratePublisher generates the publisher for the given scope.
func (g *Generator) GeneratePublisher(file *os.File, scope *parser.Scope) error {
	publisher := ""
	publisher += fmt.Sprintf("class %sPublisher(object):\n", scope.Name)
	if scope.Comment != nil {
		publisher += g.generateDocString(scope.Comment, tab)
	}
	publisher += "\n"

	publisher += tab + fmt.Sprintf("_DELIMITER = '%s'\n\n", globals.TopicDelimiter)

	publisher += tab + "def __init__(self, provider, middleware=None):\n"
	publisher += g.generateDocString([]string{
		fmt.Sprintf("Create a new %sPublisher.\n", scope.Name),
		"Args:",
		tab + "provider: FScopeProvider",
		tab + "middleware: ServiceMiddleware or list of ServiceMiddleware",
	}, tabtab)
	publisher += "\n"

	publisher += tabtab + "if middleware and not isinstance(middleware, list):\n"
	publisher += tabtabtab + "middleware = [middleware]\n"
	publisher += tabtab + "self._transport, self._protocol_factory = provider.new_publisher()\n"
	publisher += tabtab + "self._methods = {\n"
	for _, op := range scope.Operations {
		publisher += tabtabtab + fmt.Sprintf("'publish_%s': Method(self._publish_%s, middleware),\n", op.Name, op.Name)
	}
	publisher += tabtab + "}\n\n"

	asyncOpt := getAsyncOpt(g.Options)
	publisher += tab
	switch asyncOpt {
	case tornado:
		publisher += "@gen.coroutine\n" + tab
	case asyncio:
		publisher += "async "
	}
	publisher += "def open(self):\n"

	publisher += tabtab
	switch asyncOpt {
	case tornado:
		publisher += "yield "
	case asyncio:
		publisher += "await "
	}
	publisher += "self._transport.open()\n\n"

	publisher += tab
	switch asyncOpt {
	case tornado:
		publisher += "@gen.coroutine\n" + tab
	case asyncio:
		publisher += "async "
	}
	publisher += "def close(self):\n"

	publisher += tabtab
	switch asyncOpt {
	case tornado:
		publisher += "yield "
	case asyncio:
		publisher += "await "
	}
	publisher += "self._transport.close()\n\n"

	prefix := ""
	for _, op := range scope.Operations {
		publisher += prefix + g.generatePublishMethod(scope, op)
		prefix = "\n\n"
	}

	_, err := file.WriteString(publisher)
	return err
}

func (g *Generator) generatePublishMethod(scope *parser.Scope, op *parser.Operation) string {
	args := ""
	asyncOpt := getAsyncOpt(g.Options)
	docstr := []string{"Args:", tab + "ctx: FContext"}
	if len(scope.Prefix.Variables) > 0 {
		prefix := ""
		for _, variable := range scope.Prefix.Variables {
			docstr = append(docstr, tab+fmt.Sprintf("%s: string", variable))
			args += prefix + variable
			prefix = ", "
		}
		args += ", "
	}
	docstr = append(docstr, tab+fmt.Sprintf("req: %s", op.Type.Name))
	if op.Comment != nil {
		docstr[0] = "\n" + tabtab + docstr[0]
		docstr = append(op.Comment, docstr...)
	}

	method := tab
	switch asyncOpt {
	case tornado:
		method += "@gen.coroutine\n" + tab
	case asyncio:
		method += "async "
	}
	method += fmt.Sprintf("def publish_%s(self, ctx, %sreq):\n", op.Name, args)
	method += g.generateDocString(docstr, tabtab)
	method += tabtab
	switch asyncOpt {
	case tornado:
		method += "yield "
	case asyncio:
		method += "await "
	}
	method += fmt.Sprintf("self._methods['publish_%s']([ctx, %sreq])\n\n", op.Name, args)

	method += tab
	switch asyncOpt {
	case tornado:
		method += "@gen.coroutine\n" + tab
	case asyncio:
		method += "async "
	}
	method += fmt.Sprintf("def _publish_%s(self, ctx, %sreq):\n", op.Name, args)
	method += tabtab + fmt.Sprintf("op = '%s'\n", op.Name)
	method += tabtab + fmt.Sprintf("prefix = %s\n", generatePrefixStringTemplate(scope))
	method += tabtab + fmt.Sprintf("topic = '{}%s{}{}'.format(prefix, self._DELIMITER, op)\n", scope.Name)
	method += tabtab + "buffer = TMemoryOutputBuffer(self._transport.get_publish_size_limit())\n"
	method += tabtab + "oprot = self._protocol_factory.get_protocol(buffer)\n"
	method += tabtab + "oprot.write_request_headers(ctx)\n"
	method += tabtab + "oprot.writeMessageBegin(op, TMessageType.CALL, 0)\n"
	method += tabtab + "req.write(oprot)\n"
	method += tabtab + "oprot.writeMessageEnd()\n"

	method += tabtab
	switch asyncOpt {
	case tornado:
		method += "yield "
	case asyncio:
		method += "await "
	}
	method += "self._transport.publish(topic, buffer.getvalue())\n"
	return method
}

func generatePrefixStringTemplate(scope *parser.Scope) string {
	if len(scope.Prefix.Variables) == 0 {
		if scope.Prefix.String == "" {
			return "''"
		}
		return fmt.Sprintf("'%s%s'", scope.Prefix.String, globals.TopicDelimiter)
	}
	template := fmt.Sprintf("'%s%s'.format(", scope.Prefix.Template("{}"), globals.TopicDelimiter)
	prefix := ""
	for _, variable := range scope.Prefix.Variables {
		template += prefix + variable
		prefix = ", "
	}
	template += ")"
	return template
}

// GenerateSubscriber generates the subscriber for the given scope.
func (g *Generator) GenerateSubscriber(file *os.File, scope *parser.Scope) error {
	// TODO
	globals.PrintWarning(fmt.Sprintf("%s: scope subscriber generation is not implemented for Python", scope.Name))
	return nil
}

// GenerateService generates the given service.
func (g *Generator) GenerateService(file *os.File, s *parser.Service) error {
	contents := ""
	contents += g.generateServiceInterface(s)
	contents += g.generateClient(s)
	contents += g.generateServer(s)
	contents += g.generateServiceArgsResults(s)

	_, err := file.WriteString(contents)
	return err
}

func (g *Generator) generateClient(service *parser.Service) string {
	contents := "\n"
	contents += g.generateClientConstructor(service, false)
	for _, method := range service.Methods {
		contents += g.generateClientMethod(method)
	}
	return contents
}

func (g *Generator) generateClientMethod(method *parser.Method) string {
	contents := ""
	contents += g.generateMethodSignature(method)
	contents += tabtab + fmt.Sprintf("return self._methods['%s']([ctx%s])\n\n",
		method.Name, g.generateClientArgs(method.Arguments))

	contents += tab + fmt.Sprintf("def _%s(self, ctx%s):\n", method.Name, g.generateClientArgs(method.Arguments))
	contents += tabtab + fmt.Sprintf("self._send_%s(ctx%s)\n", method.Name, g.generateClientArgs(method.Arguments))
	if method.Oneway {
		contents += "\n"
	} else {
		contents += tabtab
		if method.ReturnType != nil {
			contents += "return "
		}
		contents += fmt.Sprintf("self._recv_%s(ctx)\n\n", method.Name)
	}

	contents += g.generateClientSendMethod(method)
	contents += g.generateClientRecvMethod(method)

	return contents
}

func (g *Generator) generateClientSendMethod(method *parser.Method) string {
	contents := ""
	contents += tab + fmt.Sprintf("def _send_%s(self, ctx%s):\n", method.Name, g.generateClientArgs(method.Arguments))
	contents += tabtab + "oprot = self._oprot\n"
	contents += tabtab + "with self._write_lock:\n"
	contents += tabtabtab + "oprot.get_transport().set_timeout(ctx.get_timeout())\n"
	contents += tabtabtab + "oprot.write_request_headers(ctx)\n"
	contents += tabtabtab + fmt.Sprintf("oprot.writeMessageBegin('%s', TMessageType.CALL, 0)\n", method.Name)
	contents += tabtabtab + fmt.Sprintf("args = %s_args()\n", method.Name)
	for _, arg := range method.Arguments {
		contents += tabtabtab + fmt.Sprintf("args.%s = %s\n", arg.Name, arg.Name)
	}
	contents += tabtabtab + "args.write(oprot)\n"
	contents += tabtabtab + "oprot.writeMessageEnd()\n"
	contents += tabtabtab + "oprot.get_transport().flush()\n\n"

	return contents
}

func (g *Generator) generateClientRecvMethod(method *parser.Method) string {
	contents := tab + fmt.Sprintf("def _recv_%s(self, ctx):\n", method.Name)
	contents += tabtab + "self._iprot.read_response_headers(ctx)\n"
	contents += tabtab + "_, mtype, _ = self._iprot.readMessageBegin()\n"
	contents += tabtab + "if mtype == TMessageType.EXCEPTION:\n"
	contents += tabtabtab + "x = TApplicationException()\n"
	contents += tabtabtab + "x.read(self._iprot)\n"
	contents += tabtabtab + "self._iprot.readMessageEnd()\n"
	contents += tabtabtab + "if x.type == FRateLimitException.RATE_LIMIT_EXCEEDED:\n"
	contents += tabtabtabtab + "raise FRateLimitException(x.message)\n"
	contents += tabtabtab + "raise x\n"
	contents += tabtab + fmt.Sprintf("result = %s_result()\n", method.Name)
	contents += tabtab + "result.read(self._iprot)\n"
	contents += tabtab + "self._iprot.readMessageEnd()\n"
	for _, err := range method.Exceptions {
		contents += tabtab + fmt.Sprintf("if result.%s is not None:\n", err.Name)
		contents += tabtabtab + fmt.Sprintf("raise result.%s\n", err.Name)
	}
	if method.ReturnType == nil {
		contents += tabtab + "return\n\n"
		return contents
	}
	contents += tabtab + "if result.success is not None:\n"
	contents += tabtabtab + "return result.success\n"
	contents += tabtab + fmt.Sprintf(
		"x = TApplicationException(TApplicationException.MISSING_RESULT, \"%s failed: unknown result\")\n", method.Name)
	contents += tabtab + "raise x\n\n"

	return contents
}

func (g *Generator) generateClientConstructor(service *parser.Service, async bool) string {
	contents := ""
	if service.Extends != "" {
		contents += fmt.Sprintf("class Client(%s.Client, Iface):\n\n", g.getServiceExtendsName(service))
	} else {
		contents += "class Client(Iface):\n\n"
	}

	contents += tab + "def __init__(self, transport, protocol_factory, middleware=None):\n"
	docstring := []string{
		"Create a new Client with a transport and protocol factory.\n",
		"Args:",
	}
	if async {
		docstring = append(docstring, tab+"transport: FTransport")
	} else {
		docstring = append(docstring, tab+"transport: FSynchronousTransport")
	}
	docstring = append(
		docstring,
		tab+"protocol_factory: FProtocolFactory",
		tab+"middleware: ServiceMiddleware or list of ServiceMiddleware",
	)
	contents += g.generateDocString(docstring, tabtab)
	contents += tabtab + "if middleware and not isinstance(middleware, list):\n"
	contents += tabtabtab + "middleware = [middleware]\n"
	if service.Extends != "" {
		contents += tabtab + "super(Client, self).__init__(transport, protocol_factory,\n"
		contents += tabtab + "                             middleware=middleware)\n"
		contents += tabtab + "self._methods.update("
	} else {
		contents += tabtab + "self._transport = transport\n"
		contents += tabtab + "self._protocol_factory = protocol_factory\n"
		contents += tabtab + "self._oprot = protocol_factory.get_protocol(transport)\n"
		if !async {
			contents += tabtab + "self._iprot = protocol_factory.get_protocol(transport)\n"
		}
		contents += tabtab + "self._write_lock = Lock()\n"
		contents += tabtab + "self._methods = "
	}
	contents += "{\n"
	for _, method := range service.Methods {
		contents += tabtabtab + fmt.Sprintf("'%s': Method(self._%s, middleware),\n", method.Name, method.Name)
	}
	contents += tabtab + "}"
	if service.Extends != "" {
		contents += ")"
	}
	contents += "\n\n"
	return contents
}

func (g *Generator) generateServer(service *parser.Service) string {
	contents := ""
	contents += g.generateProcessor(service)
	for _, method := range service.Methods {
		contents += g.generateProcessorFunction(method)
	}
	contents += g.generateWriteApplicationException()

	return contents
}

<<<<<<< HEAD
=======
func (g *Generator) exposeServiceModule(path string, service *parser.Service) error {
	// Expose service in __init__.py.
	// TODO: Generate __init__.py ourselves once Thrift is removed.
	initFile := fmt.Sprintf("%s%s__init__.py", path, string(os.PathSeparator))
	init, err := ioutil.ReadFile(initFile)
	if err != nil {
		return err
	}
	initStr := string(init)
	initStr += fmt.Sprintf("\nfrom . import f_%s\n", service.Name)
	initStr += fmt.Sprintf("from .f_%s import *\n", service.Name)
	init = []byte(initStr)
	return ioutil.WriteFile(initFile, init, os.ModePerm)
}

>>>>>>> 74a60b92
func (g *Generator) generateServiceInterface(service *parser.Service) string {
	contents := ""
	if service.Extends != "" {
		contents += fmt.Sprintf("class Iface(%s.Iface):\n", g.getServiceExtendsName(service))
	} else {
		contents += "class Iface(object):\n"
	}
	if service.Comment != nil {
		contents += g.generateDocString(service.Comment, tab)
	}
	contents += "\n"

	for _, method := range service.Methods {
		contents += g.generateMethodSignature(method)
		contents += tabtab + "pass\n\n"
	}

	return contents
}

func (g *Generator) getServiceExtendsName(service *parser.Service) string {
	serviceName := "f_" + service.ExtendsService()
	include := service.ExtendsInclude()
	if include != "" {
<<<<<<< HEAD
		serviceName = g.Frugal.NamespaceForInclude(include, lang) + "." + serviceName
=======
		include := g.getPackageNamespace(include)
		serviceName = include + "." + serviceName
>>>>>>> 74a60b92
	}
	return serviceName
}

func (g *Generator) generateProcessor(service *parser.Service) string {
	contents := ""
	if service.Extends != "" {
		contents += fmt.Sprintf("class Processor(%s.Processor):\n\n", g.getServiceExtendsName(service))
	} else {
		contents += "class Processor(FBaseProcessor):\n\n"
	}

	contents += tab + "def __init__(self, handler, middleware=None):\n"
	contents += g.generateDocString([]string{
		"Create a new Processor.\n",
		"Args:",
		tab + "handler: Iface",
	}, tabtab)

	contents += tabtab + "if middleware and not isinstance(middleware, list):\n"
	contents += tabtabtab + "middleware = [middleware]\n\n"

	if service.Extends != "" {
		contents += tabtab + "super(Processor, self).__init__(handler, middleware=middleware)\n"
	} else {
		contents += tabtab + "super(Processor, self).__init__()\n"
	}
	for _, method := range service.Methods {
		contents += tabtab + fmt.Sprintf("self.add_to_processor_map('%s', _%s(Method(handler.%s, middleware), self.get_write_lock()))\n",
			method.Name, method.Name, method.Name)
	}
	contents += "\n\n"
	return contents
}

func (g *Generator) generateProcessorFunction(method *parser.Method) string {
	contents := ""
	contents += fmt.Sprintf("class _%s(FProcessorFunction):\n\n", method.Name)
	contents += tab + "def __init__(self, handler, lock):\n"
	contents += tabtab + "self._handler = handler\n"
	contents += tabtab + "self._lock = lock\n\n"

	contents += tab + "def process(self, ctx, iprot, oprot):\n"
	contents += tabtab + fmt.Sprintf("args = %s_args()\n", method.Name)
	contents += tabtab + "args.read(iprot)\n"
	contents += tabtab + "iprot.readMessageEnd()\n"
	if !method.Oneway {
		contents += tabtab + fmt.Sprintf("result = %s_result()\n", method.Name)
	}
	contents += tabtab + "try:\n"
	if method.ReturnType == nil {
		contents += tabtabtab + fmt.Sprintf("self._handler([ctx%s])\n",
			g.generateServerArgs(method.Arguments))
	} else {
		contents += tabtabtab + fmt.Sprintf("result.success = self._handler([ctx%s])\n",
			g.generateServerArgs(method.Arguments))
	}
	for _, err := range method.Exceptions {
		contents += tabtab + fmt.Sprintf("except %s as %s:\n", g.qualifiedTypeName(err.Type), err.Name)
		contents += tabtabtab + fmt.Sprintf("result.%s = %s\n", err.Name, err.Name)
	}
	contents += tabtab + "except FRateLimitException as ex:\n"
	contents += tabtabtab + "with self._lock:\n"
	contents += tabtabtabtab +
		fmt.Sprintf("_write_application_exception(ctx, oprot, FRateLimitException.RATE_LIMIT_EXCEEDED, \"%s\", ex.message)\n",
			method.Name)
	contents += tabtabtabtab + "return\n"
	contents += tabtab + "except Exception as e:\n"
	if !method.Oneway {
		contents += tabtabtab + "with self._lock:\n"
		contents += tabtabtabtab + fmt.Sprintf("e = _write_application_exception(ctx, oprot, TApplicationException.UNKNOWN, \"%s\", e.message)\n", method.Name)
	}
	contents += tabtabtab + "raise e\n"
	if !method.Oneway {
		contents += tabtab + "with self._lock:\n"
		contents += tabtabtab + "oprot.write_response_headers(ctx)\n"
		contents += tabtabtab + fmt.Sprintf("oprot.writeMessageBegin('%s', TMessageType.REPLY, 0)\n", method.Name)
		contents += tabtabtab + "result.write(oprot)\n"
		contents += tabtabtab + "oprot.writeMessageEnd()\n"
		contents += tabtabtab + "oprot.get_transport().flush()\n"
	}
	contents += "\n\n"

	return contents
}

func (g *Generator) generateWriteApplicationException() string {
	contents := "def _write_application_exception(ctx, oprot, typ, method, message):\n"
	contents += tab + "x = TApplicationException(type=typ, message=message)\n"
	contents += tab + "oprot.write_response_headers(ctx)\n"
	contents += tab + "oprot.writeMessageBegin(method, TMessageType.EXCEPTION, 0)\n"
	contents += tab + "x.write(oprot)\n"
	contents += tab + "oprot.writeMessageEnd()\n"
	contents += tab + "oprot.get_transport().flush()\n"
	contents += tab + "return x"
	contents += "\n\n"

	return contents
}

func (g *Generator) generateMethodSignature(method *parser.Method) string {
	contents := ""
	docstr := []string{"Args:", tab + "ctx: FContext"}
	for _, arg := range method.Arguments {
		docstr = append(docstr, tab+fmt.Sprintf("%s: %s", arg.Name, g.getPythonTypeName(arg.Type)))
	}
	if method.Comment != nil {
		docstr[0] = "\n" + tabtab + docstr[0]
		docstr = append(method.Comment, docstr...)
	}
	contents += tab
	if getAsyncOpt(g.Options) == asyncio {
		contents += "async "
	}
	contents += fmt.Sprintf("def %s(self, ctx%s):\n", method.Name, g.generateClientArgs(method.Arguments))
	contents += g.generateDocString(docstr, tabtab)
	return contents
}

func (g *Generator) generateClientArgs(args []*parser.Field) string {
	return g.generateArgs(args, "")
}

func (g *Generator) generateServerArgs(args []*parser.Field) string {
	return g.generateArgs(args, "args.")
}

func (g *Generator) generateArgs(args []*parser.Field, prefix string) string {
	argsStr := ""
	for _, arg := range args {
		argsStr += fmt.Sprintf(", %s%s", prefix, arg.Name)
	}
	return argsStr
}

func (g *Generator) generateDocString(lines []string, tab string) string {
	docstr := tab + "\"\"\"\n"
	for _, line := range lines {
		docstr += tab + line + "\n"
	}
	docstr += tab + "\"\"\"\n"
	return docstr
}

func (g *Generator) getPythonTypeName(t *parser.Type) string {
	t = g.Frugal.UnderlyingType(t)
	switch t.Name {
	case "bool":
		return "boolean"
	case "byte", "i8":
		return "int (signed 8 bits)"
	case "i16":
		return "int (signed 16 bits)"
	case "i32":
		return "int (signed 32 bits)"
	case "i64":
		return "int (signed 64 bits)"
	case "double":
		return "float"
	case "string":
		return "string"
	case "binary":
		return "binary string"
	case "list":
		typ := g.Frugal.UnderlyingType(t.ValueType)
		return fmt.Sprintf("list of %s", g.getPythonTypeName(typ))
	case "set":
		typ := g.Frugal.UnderlyingType(t.ValueType)
		return fmt.Sprintf("set of %s", g.getPythonTypeName(typ))
	case "map":
		return fmt.Sprintf("dict of <%s, %s>",
			g.getPythonTypeName(t.KeyType), g.getPythonTypeName(t.ValueType))
	default:
		// Custom type, either typedef or struct.
		return t.Name
	}
}

func (g *Generator) qualifiedTypeName(t *parser.Type) string {
	param := t.ParamName()
	include := t.IncludeName()

	if include == "" {
		return param
	}

<<<<<<< HEAD
	return fmt.Sprintf("%s.ttypes.%s", g.Frugal.NamespaceForInclude(include, lang), param)
=======
	namespace := g.getPackageNamespace(include)
	return fmt.Sprintf("%s.ttypes.%s", namespace, param)
>>>>>>> 74a60b92
}

func (g *Generator) getTType(t *parser.Type) string {
	underlyingType := g.Frugal.UnderlyingType(t)

	ttype := ""
	switch underlyingType.Name {
	case "bool", "byte", "double", "i16", "i32", "i64", "list", "set", "map", "string":
		ttype = strings.ToUpper(underlyingType.Name)
	case "binary":
		ttype = "STRING"
	default:
		if g.Frugal.IsStruct(t) {
			ttype = "STRUCT"
		} else if g.Frugal.IsEnum(t) {
			ttype = "I32"
		} else {
			panic("unrecognized type: " + underlyingType.Name)
		}
	}
	return "TType." + ttype
}

<<<<<<< HEAD
=======
func (g *Generator) getPackageNamespace(include string) string {
	namespace, ok := g.Frugal.NamespaceForInclude(include, lang)
	if !ok {
		namespace = include
	}
	return g.Options["package_prefix"] + namespace
}

var elemNum int

// getElem returns a unique identifier name
func getElem() string {
	s := fmt.Sprintf("_elem%d", elemNum)
	elemNum++
	return s
}

>>>>>>> 74a60b92
func getAsyncOpt(options map[string]string) concurrencyModel {
	if _, ok := options["tornado"]; ok {
		return tornado
	} else if _, ok := options["asyncio"]; ok {
		return asyncio
	}
	return synchronous
}<|MERGE_RESOLUTION|>--- conflicted
+++ resolved
@@ -711,14 +711,9 @@
 	contents := ""
 	contents += "from thrift.Thrift import TType, TMessageType, TException, TApplicationException\n"
 	for _, include := range g.Frugal.Thrift.Includes {
-<<<<<<< HEAD
-		namespace := g.Frugal.NamespaceForInclude(filepath.Base(include.Name), lang)
-		contents += fmt.Sprintf("import %s.ttypes\n", namespace)
-		contents += fmt.Sprintf("import %s.constants\n", namespace)
-=======
 		includeName := g.getPackageNamespace(filepath.Base(include.Name))
 		contents += fmt.Sprintf("import %s.ttypes\n", includeName)
->>>>>>> 74a60b92
+		contents += fmt.Sprintf("import %s.constants\n", includeName)
 	}
 	contents += "\n"
 	if isArgsOrResult {
@@ -763,17 +758,6 @@
 
 	// Import include modules.
 	for _, include := range s.ReferencedIncludes() {
-<<<<<<< HEAD
-		imports += fmt.Sprintf("import %s\n", g.Frugal.NamespaceForInclude(include, lang))
-	}
-
-	// Import this service's modules.
-	namespace, ok := g.Frugal.Thrift.Namespace(lang)
-	if !ok {
-		namespace = g.Frugal.Name
-	}
-	imports += fmt.Sprintf("from %s.ttypes import *\n", namespace)
-=======
 		namespace := g.getPackageNamespace(include)
 		imports += fmt.Sprintf("import %s\n", namespace)
 	}
@@ -781,7 +765,6 @@
 	// Import this service's modules.
 	imports += fmt.Sprintf("from .%s import *\n", s.Name)
 	imports += "from .ttypes import *\n"
->>>>>>> 74a60b92
 
 	return imports
 }
@@ -1124,24 +1107,7 @@
 	return contents
 }
 
-<<<<<<< HEAD
-=======
-func (g *Generator) exposeServiceModule(path string, service *parser.Service) error {
-	// Expose service in __init__.py.
-	// TODO: Generate __init__.py ourselves once Thrift is removed.
-	initFile := fmt.Sprintf("%s%s__init__.py", path, string(os.PathSeparator))
-	init, err := ioutil.ReadFile(initFile)
-	if err != nil {
-		return err
-	}
-	initStr := string(init)
-	initStr += fmt.Sprintf("\nfrom . import f_%s\n", service.Name)
-	initStr += fmt.Sprintf("from .f_%s import *\n", service.Name)
-	init = []byte(initStr)
-	return ioutil.WriteFile(initFile, init, os.ModePerm)
-}
-
->>>>>>> 74a60b92
+
 func (g *Generator) generateServiceInterface(service *parser.Service) string {
 	contents := ""
 	if service.Extends != "" {
@@ -1166,12 +1132,8 @@
 	serviceName := "f_" + service.ExtendsService()
 	include := service.ExtendsInclude()
 	if include != "" {
-<<<<<<< HEAD
-		serviceName = g.Frugal.NamespaceForInclude(include, lang) + "." + serviceName
-=======
 		include := g.getPackageNamespace(include)
 		serviceName = include + "." + serviceName
->>>>>>> 74a60b92
 	}
 	return serviceName
 }
@@ -1358,12 +1320,8 @@
 		return param
 	}
 
-<<<<<<< HEAD
-	return fmt.Sprintf("%s.ttypes.%s", g.Frugal.NamespaceForInclude(include, lang), param)
-=======
 	namespace := g.getPackageNamespace(include)
 	return fmt.Sprintf("%s.ttypes.%s", namespace, param)
->>>>>>> 74a60b92
 }
 
 func (g *Generator) getTType(t *parser.Type) string {
@@ -1387,26 +1345,11 @@
 	return "TType." + ttype
 }
 
-<<<<<<< HEAD
-=======
 func (g *Generator) getPackageNamespace(include string) string {
-	namespace, ok := g.Frugal.NamespaceForInclude(include, lang)
-	if !ok {
-		namespace = include
-	}
+	namespace := g.Frugal.NamespaceForInclude(include, lang)
 	return g.Options["package_prefix"] + namespace
 }
 
-var elemNum int
-
-// getElem returns a unique identifier name
-func getElem() string {
-	s := fmt.Sprintf("_elem%d", elemNum)
-	elemNum++
-	return s
-}
-
->>>>>>> 74a60b92
 func getAsyncOpt(options map[string]string) concurrencyModel {
 	if _, ok := options["tornado"]; ok {
 		return tornado
