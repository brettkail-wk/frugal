--- conflicted
+++ resolved
@@ -2282,16 +2282,12 @@
 }
 
 func (g *Generator) GenerateServiceImports(file *os.File, s *parser.Service) error {
-<<<<<<< HEAD
 	imports := ""
 
 	imports += g.generateStructImports()
 
 	imports += "import com.workiva.frugal.exception.FMessageSizeException;\n"
-=======
-	imports := "import com.workiva.frugal.exception.FMessageSizeException;\n"
 	imports += "import com.workiva.frugal.exception.FRateLimitException;\n"
->>>>>>> a25c2734
 	imports += "import com.workiva.frugal.exception.FTimeoutException;\n"
 	imports += "import com.workiva.frugal.middleware.InvocationHandler;\n"
 	imports += "import com.workiva.frugal.middleware.ServiceMiddleware;\n"
@@ -3224,7 +3220,6 @@
 		is_prev_lc = is_current_lc
 		is_current_lc = is_next_lc
 	}
-	//return ret
 	return strings.ToUpper(ret)
 }
 
