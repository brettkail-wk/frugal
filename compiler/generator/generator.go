package generator

import (
	"os"
	"strings"

	"github.com/Workiva/frugal/compiler/parser"
)

// FilePrefix is the default prefix for generated files.
const FilePrefix = "f_"

// FileType represents a generated file type.
type FileType string

// Valid FileTypes.
const (
	CombinedServiceFile  FileType = "combined_service"
	CombinedScopeFile    FileType = "combined_scope"
<<<<<<< HEAD
	PublishFile          FileType = "publish"
	DurablePublishFile   FileType = "durable_publish"
	SubscribeFile        FileType = "subscribe"
	DurableSubscribeFile FileType = "durable_subscribe"
=======
	DurablePublishFile   FileType = "durable_publish"
	DurableSubscribeFile FileType = "durable_subscribe"
	PublishFile          FileType = "publish"
	SubscribeFile        FileType = "subscribe"
>>>>>>> 748b351d

	TypeFile               FileType = "types"
	ServiceArgsResultsFile FileType = "service_args_results"
	ObjectFile             FileType = "object"
)

// Options contains language generator options. The map key is the option name,
// and the value is the option description.
type Options map[string]string

// LanguageOptions contains a map of language to generator options.
type LanguageOptions map[string]Options

// Languages is a map of supported language to a map of the generator options
// it supports.
var Languages = LanguageOptions{
	"go": Options{
		"thrift_import":  "Override Thrift package import path (default: git.apache.org/thrift.git/lib/go/thrift)",
		"frugal_import":  "Override Frugal package import path (default: github.com/Workiva/frugal/lib/go)",
		"package_prefix": "Package prefix for generated files",
		"async":          "Generate async client code using channels",
		"use_vendor":     "Use specified import references for vendored includes and do not generate code for them",
	},
	"java": Options{
		"generated_annotations": "[undated|suppress] " +
			"undated: suppress the date at @Generated annotations, " +
			"suppress: suppress @Generated annotations entirely",
		"async":            "Generate async client code using futures",
		"boxed_primitives": "Generate primitives as the boxed equivalents",
	},
	"dart": Options{
		"library_prefix": "Generate code that can be used within an existing library. " +
			"Use a dot-separated string, e.g. \"my_parent_lib.src.gen\"",
		"use_enums": "Generate enums as enums rather than a class with numerical constants",
	},
	"py": Options{
		"tornado":        "Generate code for use with Tornado (compatible with Python 2.7)",
		"asyncio":        "Generate code for use with asyncio (compatible with Python 3.5 or above)",
		"package_prefix": "Package prefix for generated files",
	},
	"html": Options{
		"standalone": "Self-contained mode, includes all CSS in the HTML files. Generates no style.css file, but HTML files will be larger",
	},
}

// ValidateOption indicates if the language option is supported for the given
// language.
func ValidateOption(lang, option string) bool {
	options, ok := Languages[lang]
	if !ok {
		return false
	}
	_, ok = options[option]
	return ok
}

// ProgramGenerator generates source code in a specified language for a Frugal
// produced by the parser.
type ProgramGenerator interface {
	// Generate the Frugal in the given directory.
	Generate(frugal *parser.Frugal, outputDir string) error

	// GetOutputDir returns the full output directory for generated code.
	GetOutputDir(dir string, f *parser.Frugal) string

	// DefaultOutputDir returns the default directory for generated code.
	DefaultOutputDir() string
}

// LanguageGenerator generates source code as implemented for specific
// languages.
type LanguageGenerator interface {
	// Generic methods
	SetFrugal(*parser.Frugal)
	SetupGenerator(outputDir string) error
	TeardownGenerator() error
	GenerateDependencies(dir string) error
	GenerateFile(name, outputDir string, fileType FileType) (*os.File, error)
	GenerateDocStringComment(*os.File) error
	GenerateConstants(f *os.File, name string) error
	GenerateNewline(*os.File, int) error
	GetOutputDir(dir string) string
	DefaultOutputDir() string
	PostProcess(*os.File) error

	// Thrift stuff
	GenerateConstantsContents([]*parser.Constant) error
	GenerateTypeDef(*parser.TypeDef) error
	GenerateEnum(*parser.Enum) error
	GenerateStruct(*parser.Struct) error
	GenerateUnion(*parser.Struct) error
	GenerateException(*parser.Struct) error

	// Service-specific methods
	GenerateServicePackage(*os.File, *parser.Service) error
	GenerateServiceImports(*os.File, *parser.Service) error
	GenerateService(*os.File, *parser.Service) error

	// Scope-specific methods
	GenerateScopePackage(*os.File, *parser.Scope) error
	GenerateScopeImports(*os.File, *parser.Scope) error
	GeneratePublisher(*os.File, *parser.Scope) error
	GenerateSubscriber(*os.File, *parser.Scope) error
	GenerateDurablePublisher(*os.File, *parser.Scope) error
	GenerateDurableSubscriber(*os.File, *parser.Scope) error
}

// GetPackageComponents returns the package string split on dots.
func GetPackageComponents(pkg string) []string {
	return strings.Split(pkg, ".")
}

// programGenerator is an implementation of the ProgramGenerator interface
type programGenerator struct {
	LanguageGenerator
	splitPublisherSubscriber bool
}

// NewProgramGenerator creates a new ProgramGenerator using the given
// LanguageGenerator.
func NewProgramGenerator(generator LanguageGenerator, splitPublisherSubscriber bool) ProgramGenerator {
	return &programGenerator{generator, splitPublisherSubscriber}
}

// Generate the Frugal in the given directory.
func (o *programGenerator) Generate(frugal *parser.Frugal, outputDir string) error {
	o.SetFrugal(frugal)
	o.SetupGenerator(outputDir)

	if err := o.GenerateDependencies(outputDir); err != nil {
		return err
	}

	if err := o.GenerateConstantsContents(frugal.Constants); err != nil {
		return err
	}

	for _, typedef := range frugal.Typedefs {
		if err := o.GenerateTypeDef(typedef); err != nil {
			return err
		}
	}

	for _, enum := range frugal.Enums {
		if err := o.GenerateEnum(enum); err != nil {
			return err
		}
	}

	for _, s := range frugal.Structs {
		if err := o.GenerateStruct(s); err != nil {
			return err
		}
	}

	for _, union := range frugal.Unions {
		if err := o.GenerateUnion(union); err != nil {
			return err
		}
	}

	for _, exception := range frugal.Exceptions {
		if err := o.GenerateException(exception); err != nil {
			return err
		}
	}

	// Generate services
	for _, service := range frugal.Services {
		if err := o.generateServiceFile(service, outputDir); err != nil {
			return err
		}
	}
	// Generate scopes
	for _, scope := range frugal.Scopes {
		if o.splitPublisherSubscriber {
			if err := o.generateScopeFile(scope, outputDir, PublishFile); err != nil {
				return err
			}
			if err := o.generateScopeFile(scope, outputDir, DurablePublishFile); err != nil {
				return err
			}
			if err := o.generateScopeFile(scope, outputDir, SubscribeFile); err != nil {
				return err
			}
<<<<<<< HEAD
=======
			if err := o.generateScopeFile(scope, outputDir, DurablePublishFile); err != nil {
				return err
			}
>>>>>>> 748b351d
			if err := o.generateScopeFile(scope, outputDir, DurableSubscribeFile); err != nil {
				return err
			}
		} else {
			if err := o.generateScopeFile(scope, outputDir, CombinedScopeFile); err != nil {
				return err
			}
		}
	}

	return o.TeardownGenerator()
}

func (o *programGenerator) generateServiceFile(service *parser.Service, outputDir string) error {
	file, err := o.GenerateFile(service.Name, outputDir, CombinedServiceFile)
	if err != nil {
		return err
	}
	defer file.Close()

	if err := o.GenerateDocStringComment(file); err != nil {
		return err
	}

	if err := o.GenerateNewline(file, 2); err != nil {
		return err
	}

	if err := o.GenerateServicePackage(file, service); err != nil {
		return err
	}

	if err := o.GenerateNewline(file, 2); err != nil {
		return err
	}

	if err := o.GenerateServiceImports(file, service); err != nil {
		return err
	}

	if err := o.GenerateNewline(file, 2); err != nil {
		return err
	}

	if err := o.GenerateService(file, service); err != nil {
		return err
	}

	return o.PostProcess(file)
}

func (o *programGenerator) generateScopeFile(scope *parser.Scope, outputDir string, fileType FileType) error {
	file, err := o.GenerateFile(scope.Name, outputDir, fileType)
	if err != nil {
		return err
	}
	defer file.Close()

	if err := o.GenerateDocStringComment(file); err != nil {
		return err
	}

	if err := o.GenerateNewline(file, 2); err != nil {
		return err
	}

	if err := o.GenerateScopePackage(file, scope); err != nil {
		return err
	}

	if err := o.GenerateNewline(file, 2); err != nil {
		return err
	}

	if err := o.GenerateScopeImports(file, scope); err != nil {
		return err
	}

	if err := o.GenerateNewline(file, 2); err != nil {
		return err
	}

	if err := o.GenerateConstants(file, scope.Name); err != nil {
		return err
	}

	if err := o.GenerateNewline(file, 2); err != nil {
		return err
	}

	if fileType == CombinedScopeFile || fileType == PublishFile {
		if err := o.GeneratePublisher(file, scope); err != nil {
			return err
		}
	}

	if fileType == CombinedScopeFile {
		if err := o.GenerateNewline(file, 2); err != nil {
			return err
		}
	}

	if fileType == CombinedScopeFile || fileType == SubscribeFile {
		if err := o.GenerateSubscriber(file, scope); err != nil {
			return err
		}
	}

	if fileType == CombinedScopeFile {
		if err := o.GenerateNewline(file, 2); err != nil {
			return err
		}
	}

	if fileType == CombinedScopeFile || fileType == DurablePublishFile {
		if err := o.GenerateDurablePublisher(file, scope); err != nil {
			return err
		}
	}

	if fileType == CombinedScopeFile {
		if err := o.GenerateNewline(file, 2); err != nil {
			return err
		}
	}

	if fileType == CombinedScopeFile || fileType == DurableSubscribeFile {
		if err := o.GenerateDurableSubscriber(file, scope); err != nil {
			return err
		}
	}

	if err := o.GenerateNewline(file, 1); err != nil {
		return err
	}

	return o.PostProcess(file)
}

// GetOutputDir returns the full output directory for generated code.
func (o *programGenerator) GetOutputDir(dir string, f *parser.Frugal) string {
	o.LanguageGenerator.SetFrugal(f)
	return o.LanguageGenerator.GetOutputDir(dir)
}

// DefaultOutputDir returns the default directory for generated code.
func (o *programGenerator) DefaultOutputDir() string {
	return o.LanguageGenerator.DefaultOutputDir()
}<|MERGE_RESOLUTION|>--- conflicted
+++ resolved
@@ -17,17 +17,10 @@
 const (
 	CombinedServiceFile  FileType = "combined_service"
 	CombinedScopeFile    FileType = "combined_scope"
-<<<<<<< HEAD
-	PublishFile          FileType = "publish"
-	DurablePublishFile   FileType = "durable_publish"
-	SubscribeFile        FileType = "subscribe"
-	DurableSubscribeFile FileType = "durable_subscribe"
-=======
 	DurablePublishFile   FileType = "durable_publish"
 	DurableSubscribeFile FileType = "durable_subscribe"
 	PublishFile          FileType = "publish"
 	SubscribeFile        FileType = "subscribe"
->>>>>>> 748b351d
 
 	TypeFile               FileType = "types"
 	ServiceArgsResultsFile FileType = "service_args_results"
@@ -207,18 +200,12 @@
 			if err := o.generateScopeFile(scope, outputDir, PublishFile); err != nil {
 				return err
 			}
+			if err := o.generateScopeFile(scope, outputDir, SubscribeFile); err != nil {
+				return err
+			}
 			if err := o.generateScopeFile(scope, outputDir, DurablePublishFile); err != nil {
 				return err
 			}
-			if err := o.generateScopeFile(scope, outputDir, SubscribeFile); err != nil {
-				return err
-			}
-<<<<<<< HEAD
-=======
-			if err := o.generateScopeFile(scope, outputDir, DurablePublishFile); err != nil {
-				return err
-			}
->>>>>>> 748b351d
 			if err := o.generateScopeFile(scope, outputDir, DurableSubscribeFile); err != nil {
 				return err
 			}
