--- conflicted
+++ resolved
@@ -53,15 +53,9 @@
 		"use_enums": "Generate enums as enums rather than a class with numerical constants",
 	},
 	"py": Options{
-<<<<<<< HEAD
-		"tornado": "Generate code for use with Tornado (compatible with Python 2.7)",
-		"asyncio": "Generate code for use with asyncio (compatible with Python 3.5 or above)",
-=======
 		"tornado":         "Generate code for use with Tornado (compatible with Python 2.7)",
 		"asyncio":         "Generate code for use with asyncio (compatible with Python 3.5 or above)",
 		"package_prefix":  "Package prefix for generated files",
-		"gen_with_frugal": "[true|false] Whether to generate thrift files with frugal (experimental, true by default). Will not work for asyncio if false",
->>>>>>> 74a60b92
 	},
 	"html": Options{
 		"standalone": "Self-contained mode, includes all CSS in the HTML files. Generates no style.css file, but HTML files will be larger",
