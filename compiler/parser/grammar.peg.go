--- conflicted
+++ resolved
@@ -137,71 +137,38 @@
 		},
 		{
 			name: "SyntaxError",
-<<<<<<< HEAD
-			pos:  position{line: 152, col: 1, offset: 4824},
+			pos:  position{line: 153, col: 1, offset: 4872},
 			expr: &actionExpr{
-				pos: position{line: 152, col: 16, offset: 4839},
+				pos: position{line: 153, col: 16, offset: 4887},
 				run: (*parser).callonSyntaxError1,
 				expr: &anyMatcher{
-					line: 152, col: 16, offset: 4839,
-=======
-			pos:  position{line: 157, col: 1, offset: 5088},
+					line: 153, col: 16, offset: 4887,
+				},
+			},
+		},
+		{
+			name: "Statement",
+			pos:  position{line: 157, col: 1, offset: 4945},
 			expr: &actionExpr{
-				pos: position{line: 157, col: 16, offset: 5103},
-				run: (*parser).callonSyntaxError1,
-				expr: &anyMatcher{
-					line: 157, col: 16, offset: 5103,
->>>>>>> 0a0c8316
-				},
-			},
-		},
-		{
-			name: "Statement",
-<<<<<<< HEAD
-			pos:  position{line: 156, col: 1, offset: 4897},
-			expr: &actionExpr{
-				pos: position{line: 156, col: 14, offset: 4910},
+				pos: position{line: 157, col: 14, offset: 4958},
 				run: (*parser).callonStatement1,
 				expr: &seqExpr{
-					pos: position{line: 156, col: 14, offset: 4910},
+					pos: position{line: 157, col: 14, offset: 4958},
 					exprs: []interface{}{
 						&labeledExpr{
-							pos:   position{line: 156, col: 14, offset: 4910},
+							pos:   position{line: 157, col: 14, offset: 4958},
 							label: "docstr",
 							expr: &zeroOrOneExpr{
-								pos: position{line: 156, col: 21, offset: 4917},
+								pos: position{line: 157, col: 21, offset: 4965},
 								expr: &seqExpr{
-									pos: position{line: 156, col: 22, offset: 4918},
+									pos: position{line: 157, col: 22, offset: 4966},
 									exprs: []interface{}{
 										&ruleRefExpr{
-											pos:  position{line: 156, col: 22, offset: 4918},
+											pos:  position{line: 157, col: 22, offset: 4966},
 											name: "DocString",
 										},
 										&ruleRefExpr{
-											pos:  position{line: 156, col: 32, offset: 4928},
-=======
-			pos:  position{line: 161, col: 1, offset: 5161},
-			expr: &actionExpr{
-				pos: position{line: 161, col: 14, offset: 5174},
-				run: (*parser).callonStatement1,
-				expr: &seqExpr{
-					pos: position{line: 161, col: 14, offset: 5174},
-					exprs: []interface{}{
-						&labeledExpr{
-							pos:   position{line: 161, col: 14, offset: 5174},
-							label: "docstr",
-							expr: &zeroOrOneExpr{
-								pos: position{line: 161, col: 21, offset: 5181},
-								expr: &seqExpr{
-									pos: position{line: 161, col: 22, offset: 5182},
-									exprs: []interface{}{
-										&ruleRefExpr{
-											pos:  position{line: 161, col: 22, offset: 5182},
-											name: "DocString",
-										},
-										&ruleRefExpr{
-											pos:  position{line: 161, col: 32, offset: 5192},
->>>>>>> 0a0c8316
+											pos:  position{line: 157, col: 32, offset: 4976},
 											name: "__",
 										},
 									},
@@ -209,31 +176,17 @@
 							},
 						},
 						&labeledExpr{
-<<<<<<< HEAD
-							pos:   position{line: 156, col: 37, offset: 4933},
+							pos:   position{line: 157, col: 37, offset: 4981},
 							label: "statement",
 							expr: &choiceExpr{
-								pos: position{line: 156, col: 48, offset: 4944},
+								pos: position{line: 157, col: 48, offset: 4992},
 								alternatives: []interface{}{
 									&ruleRefExpr{
-										pos:  position{line: 156, col: 48, offset: 4944},
+										pos:  position{line: 157, col: 48, offset: 4992},
 										name: "ThriftStatement",
 									},
 									&ruleRefExpr{
-										pos:  position{line: 156, col: 66, offset: 4962},
-=======
-							pos:   position{line: 161, col: 37, offset: 5197},
-							label: "statement",
-							expr: &choiceExpr{
-								pos: position{line: 161, col: 48, offset: 5208},
-								alternatives: []interface{}{
-									&ruleRefExpr{
-										pos:  position{line: 161, col: 48, offset: 5208},
-										name: "ThriftStatement",
-									},
-									&ruleRefExpr{
-										pos:  position{line: 161, col: 66, offset: 5226},
->>>>>>> 0a0c8316
+										pos:  position{line: 157, col: 66, offset: 5010},
 										name: "FrugalStatement",
 									},
 								},
@@ -245,85 +198,44 @@
 		},
 		{
 			name: "ThriftStatement",
-<<<<<<< HEAD
-			pos:  position{line: 169, col: 1, offset: 5433},
+			pos:  position{line: 170, col: 1, offset: 5481},
 			expr: &choiceExpr{
-				pos: position{line: 169, col: 20, offset: 5452},
+				pos: position{line: 170, col: 20, offset: 5500},
 				alternatives: []interface{}{
 					&ruleRefExpr{
-						pos:  position{line: 169, col: 20, offset: 5452},
+						pos:  position{line: 170, col: 20, offset: 5500},
 						name: "Include",
 					},
 					&ruleRefExpr{
-						pos:  position{line: 169, col: 30, offset: 5462},
+						pos:  position{line: 170, col: 30, offset: 5510},
 						name: "Namespace",
 					},
 					&ruleRefExpr{
-						pos:  position{line: 169, col: 42, offset: 5474},
+						pos:  position{line: 170, col: 42, offset: 5522},
 						name: "Const",
 					},
 					&ruleRefExpr{
-						pos:  position{line: 169, col: 50, offset: 5482},
+						pos:  position{line: 170, col: 50, offset: 5530},
 						name: "Enum",
 					},
 					&ruleRefExpr{
-						pos:  position{line: 169, col: 57, offset: 5489},
+						pos:  position{line: 170, col: 57, offset: 5537},
 						name: "TypeDef",
 					},
 					&ruleRefExpr{
-						pos:  position{line: 169, col: 67, offset: 5499},
+						pos:  position{line: 170, col: 67, offset: 5547},
 						name: "Struct",
 					},
 					&ruleRefExpr{
-						pos:  position{line: 169, col: 76, offset: 5508},
+						pos:  position{line: 170, col: 76, offset: 5556},
 						name: "Exception",
 					},
 					&ruleRefExpr{
-						pos:  position{line: 169, col: 88, offset: 5520},
+						pos:  position{line: 170, col: 88, offset: 5568},
 						name: "Union",
 					},
 					&ruleRefExpr{
-						pos:  position{line: 169, col: 96, offset: 5528},
-=======
-			pos:  position{line: 174, col: 1, offset: 5697},
-			expr: &choiceExpr{
-				pos: position{line: 174, col: 20, offset: 5716},
-				alternatives: []interface{}{
-					&ruleRefExpr{
-						pos:  position{line: 174, col: 20, offset: 5716},
-						name: "Include",
-					},
-					&ruleRefExpr{
-						pos:  position{line: 174, col: 30, offset: 5726},
-						name: "Namespace",
-					},
-					&ruleRefExpr{
-						pos:  position{line: 174, col: 42, offset: 5738},
-						name: "Const",
-					},
-					&ruleRefExpr{
-						pos:  position{line: 174, col: 50, offset: 5746},
-						name: "Enum",
-					},
-					&ruleRefExpr{
-						pos:  position{line: 174, col: 57, offset: 5753},
-						name: "TypeDef",
-					},
-					&ruleRefExpr{
-						pos:  position{line: 174, col: 67, offset: 5763},
-						name: "Struct",
-					},
-					&ruleRefExpr{
-						pos:  position{line: 174, col: 76, offset: 5772},
-						name: "Exception",
-					},
-					&ruleRefExpr{
-						pos:  position{line: 174, col: 88, offset: 5784},
-						name: "Union",
-					},
-					&ruleRefExpr{
-						pos:  position{line: 174, col: 96, offset: 5792},
->>>>>>> 0a0c8316
+						pos:  position{line: 170, col: 96, offset: 5576},
 						name: "Service",
 					},
 				},
@@ -331,74 +243,47 @@
 		},
 		{
 			name: "Include",
-<<<<<<< HEAD
-			pos:  position{line: 171, col: 1, offset: 5537},
+			pos:  position{line: 172, col: 1, offset: 5585},
 			expr: &actionExpr{
-				pos: position{line: 171, col: 12, offset: 5548},
+				pos: position{line: 172, col: 12, offset: 5596},
 				run: (*parser).callonInclude1,
 				expr: &seqExpr{
-					pos: position{line: 171, col: 12, offset: 5548},
+					pos: position{line: 172, col: 12, offset: 5596},
 					exprs: []interface{}{
 						&litMatcher{
-							pos:        position{line: 171, col: 12, offset: 5548},
-=======
-			pos:  position{line: 176, col: 1, offset: 5801},
-			expr: &actionExpr{
-				pos: position{line: 176, col: 12, offset: 5812},
-				run: (*parser).callonInclude1,
-				expr: &seqExpr{
-					pos: position{line: 176, col: 12, offset: 5812},
-					exprs: []interface{}{
-						&litMatcher{
-							pos:        position{line: 176, col: 12, offset: 5812},
->>>>>>> 0a0c8316
+							pos:        position{line: 172, col: 12, offset: 5596},
 							val:        "include",
 							ignoreCase: false,
 						},
 						&ruleRefExpr{
-<<<<<<< HEAD
-							pos:  position{line: 171, col: 22, offset: 5558},
+							pos:  position{line: 172, col: 22, offset: 5606},
 							name: "_",
 						},
 						&labeledExpr{
-							pos:   position{line: 171, col: 24, offset: 5560},
+							pos:   position{line: 172, col: 24, offset: 5608},
 							label: "file",
 							expr: &ruleRefExpr{
-								pos:  position{line: 171, col: 29, offset: 5565},
-=======
-							pos:  position{line: 176, col: 22, offset: 5822},
+								pos:  position{line: 172, col: 29, offset: 5613},
+								name: "Literal",
+							},
+						},
+						&ruleRefExpr{
+							pos:  position{line: 172, col: 37, offset: 5621},
 							name: "_",
 						},
 						&labeledExpr{
-							pos:   position{line: 176, col: 24, offset: 5824},
-							label: "file",
-							expr: &ruleRefExpr{
-								pos:  position{line: 176, col: 29, offset: 5829},
->>>>>>> 0a0c8316
-								name: "Literal",
-							},
-						},
-						&ruleRefExpr{
-<<<<<<< HEAD
-							pos:  position{line: 171, col: 37, offset: 5573},
-=======
-							pos:  position{line: 176, col: 37, offset: 5837},
-							name: "_",
-						},
-						&labeledExpr{
-							pos:   position{line: 176, col: 39, offset: 5839},
+							pos:   position{line: 172, col: 39, offset: 5623},
 							label: "annotations",
 							expr: &zeroOrOneExpr{
-								pos: position{line: 176, col: 51, offset: 5851},
+								pos: position{line: 172, col: 51, offset: 5635},
 								expr: &ruleRefExpr{
-									pos:  position{line: 176, col: 51, offset: 5851},
+									pos:  position{line: 172, col: 51, offset: 5635},
 									name: "TypeAnnotations",
 								},
 							},
 						},
 						&ruleRefExpr{
-							pos:  position{line: 176, col: 68, offset: 5868},
->>>>>>> 0a0c8316
+							pos:  position{line: 172, col: 68, offset: 5652},
 							name: "EOS",
 						},
 					},
@@ -407,54 +292,29 @@
 		},
 		{
 			name: "Namespace",
-<<<<<<< HEAD
-			pos:  position{line: 179, col: 1, offset: 5750},
+			pos:  position{line: 184, col: 1, offset: 5914},
 			expr: &actionExpr{
-				pos: position{line: 179, col: 14, offset: 5763},
+				pos: position{line: 184, col: 14, offset: 5927},
 				run: (*parser).callonNamespace1,
 				expr: &seqExpr{
-					pos: position{line: 179, col: 14, offset: 5763},
+					pos: position{line: 184, col: 14, offset: 5927},
 					exprs: []interface{}{
 						&litMatcher{
-							pos:        position{line: 179, col: 14, offset: 5763},
-=======
-			pos:  position{line: 188, col: 1, offset: 6130},
-			expr: &actionExpr{
-				pos: position{line: 188, col: 14, offset: 6143},
-				run: (*parser).callonNamespace1,
-				expr: &seqExpr{
-					pos: position{line: 188, col: 14, offset: 6143},
-					exprs: []interface{}{
-						&litMatcher{
-							pos:        position{line: 188, col: 14, offset: 6143},
->>>>>>> 0a0c8316
+							pos:        position{line: 184, col: 14, offset: 5927},
 							val:        "namespace",
 							ignoreCase: false,
 						},
 						&ruleRefExpr{
-<<<<<<< HEAD
-							pos:  position{line: 179, col: 26, offset: 5775},
+							pos:  position{line: 184, col: 26, offset: 5939},
 							name: "_",
 						},
 						&labeledExpr{
-							pos:   position{line: 179, col: 28, offset: 5777},
+							pos:   position{line: 184, col: 28, offset: 5941},
 							label: "scope",
 							expr: &oneOrMoreExpr{
-								pos: position{line: 179, col: 34, offset: 5783},
+								pos: position{line: 184, col: 34, offset: 5947},
 								expr: &charClassMatcher{
-									pos:        position{line: 179, col: 34, offset: 5783},
-=======
-							pos:  position{line: 188, col: 26, offset: 6155},
-							name: "_",
-						},
-						&labeledExpr{
-							pos:   position{line: 188, col: 28, offset: 6157},
-							label: "scope",
-							expr: &oneOrMoreExpr{
-								pos: position{line: 188, col: 34, offset: 6163},
-								expr: &charClassMatcher{
-									pos:        position{line: 188, col: 34, offset: 6163},
->>>>>>> 0a0c8316
+									pos:        position{line: 184, col: 34, offset: 5947},
 									val:        "[*a-z.-]",
 									chars:      []rune{'*', '.', '-'},
 									ranges:     []rune{'a', 'z'},
@@ -464,49 +324,34 @@
 							},
 						},
 						&ruleRefExpr{
-<<<<<<< HEAD
-							pos:  position{line: 179, col: 44, offset: 5793},
+							pos:  position{line: 184, col: 44, offset: 5957},
 							name: "_",
 						},
 						&labeledExpr{
-							pos:   position{line: 179, col: 46, offset: 5795},
+							pos:   position{line: 184, col: 46, offset: 5959},
 							label: "ns",
 							expr: &ruleRefExpr{
-								pos:  position{line: 179, col: 49, offset: 5798},
-=======
-							pos:  position{line: 188, col: 44, offset: 6173},
+								pos:  position{line: 184, col: 49, offset: 5962},
+								name: "Identifier",
+							},
+						},
+						&ruleRefExpr{
+							pos:  position{line: 184, col: 60, offset: 5973},
 							name: "_",
 						},
 						&labeledExpr{
-							pos:   position{line: 188, col: 46, offset: 6175},
-							label: "ns",
-							expr: &ruleRefExpr{
-								pos:  position{line: 188, col: 49, offset: 6178},
->>>>>>> 0a0c8316
-								name: "Identifier",
-							},
-						},
-						&ruleRefExpr{
-<<<<<<< HEAD
-							pos:  position{line: 179, col: 60, offset: 5809},
-=======
-							pos:  position{line: 188, col: 60, offset: 6189},
-							name: "_",
-						},
-						&labeledExpr{
-							pos:   position{line: 188, col: 62, offset: 6191},
+							pos:   position{line: 184, col: 62, offset: 5975},
 							label: "annotations",
 							expr: &zeroOrOneExpr{
-								pos: position{line: 188, col: 74, offset: 6203},
+								pos: position{line: 184, col: 74, offset: 5987},
 								expr: &ruleRefExpr{
-									pos:  position{line: 188, col: 74, offset: 6203},
+									pos:  position{line: 184, col: 74, offset: 5987},
 									name: "TypeAnnotations",
 								},
 							},
 						},
 						&ruleRefExpr{
-							pos:  position{line: 188, col: 91, offset: 6220},
->>>>>>> 0a0c8316
+							pos:  position{line: 184, col: 91, offset: 6004},
 							name: "EOS",
 						},
 					},
@@ -515,2729 +360,1511 @@
 		},
 		{
 			name: "Const",
-<<<<<<< HEAD
-			pos:  position{line: 186, col: 1, offset: 5934},
+			pos:  position{line: 192, col: 1, offset: 6190},
 			expr: &actionExpr{
-				pos: position{line: 186, col: 10, offset: 5943},
+				pos: position{line: 192, col: 10, offset: 6199},
 				run: (*parser).callonConst1,
 				expr: &seqExpr{
-					pos: position{line: 186, col: 10, offset: 5943},
+					pos: position{line: 192, col: 10, offset: 6199},
 					exprs: []interface{}{
 						&litMatcher{
-							pos:        position{line: 186, col: 10, offset: 5943},
-=======
-			pos:  position{line: 196, col: 1, offset: 6406},
-			expr: &actionExpr{
-				pos: position{line: 196, col: 10, offset: 6415},
-				run: (*parser).callonConst1,
-				expr: &seqExpr{
-					pos: position{line: 196, col: 10, offset: 6415},
-					exprs: []interface{}{
-						&litMatcher{
-							pos:        position{line: 196, col: 10, offset: 6415},
->>>>>>> 0a0c8316
+							pos:        position{line: 192, col: 10, offset: 6199},
 							val:        "const",
 							ignoreCase: false,
 						},
 						&ruleRefExpr{
-<<<<<<< HEAD
-							pos:  position{line: 186, col: 18, offset: 5951},
+							pos:  position{line: 192, col: 18, offset: 6207},
 							name: "_",
 						},
 						&labeledExpr{
-							pos:   position{line: 186, col: 20, offset: 5953},
+							pos:   position{line: 192, col: 20, offset: 6209},
 							label: "typ",
 							expr: &ruleRefExpr{
-								pos:  position{line: 186, col: 24, offset: 5957},
-=======
-							pos:  position{line: 196, col: 18, offset: 6423},
+								pos:  position{line: 192, col: 24, offset: 6213},
+								name: "FieldType",
+							},
+						},
+						&ruleRefExpr{
+							pos:  position{line: 192, col: 34, offset: 6223},
 							name: "_",
 						},
 						&labeledExpr{
-							pos:   position{line: 196, col: 20, offset: 6425},
+							pos:   position{line: 192, col: 36, offset: 6225},
+							label: "name",
+							expr: &ruleRefExpr{
+								pos:  position{line: 192, col: 41, offset: 6230},
+								name: "Identifier",
+							},
+						},
+						&ruleRefExpr{
+							pos:  position{line: 192, col: 52, offset: 6241},
+							name: "_",
+						},
+						&litMatcher{
+							pos:        position{line: 192, col: 54, offset: 6243},
+							val:        "=",
+							ignoreCase: false,
+						},
+						&ruleRefExpr{
+							pos:  position{line: 192, col: 58, offset: 6247},
+							name: "_",
+						},
+						&labeledExpr{
+							pos:   position{line: 192, col: 60, offset: 6249},
+							label: "value",
+							expr: &ruleRefExpr{
+								pos:  position{line: 192, col: 66, offset: 6255},
+								name: "ConstValue",
+							},
+						},
+						&ruleRefExpr{
+							pos:  position{line: 192, col: 77, offset: 6266},
+							name: "_",
+						},
+						&labeledExpr{
+							pos:   position{line: 192, col: 79, offset: 6268},
+							label: "annotations",
+							expr: &zeroOrOneExpr{
+								pos: position{line: 192, col: 91, offset: 6280},
+								expr: &ruleRefExpr{
+									pos:  position{line: 192, col: 91, offset: 6280},
+									name: "TypeAnnotations",
+								},
+							},
+						},
+						&ruleRefExpr{
+							pos:  position{line: 192, col: 108, offset: 6297},
+							name: "EOS",
+						},
+					},
+				},
+			},
+		},
+		{
+			name: "Enum",
+			pos:  position{line: 201, col: 1, offset: 6491},
+			expr: &actionExpr{
+				pos: position{line: 201, col: 9, offset: 6499},
+				run: (*parser).callonEnum1,
+				expr: &seqExpr{
+					pos: position{line: 201, col: 9, offset: 6499},
+					exprs: []interface{}{
+						&litMatcher{
+							pos:        position{line: 201, col: 9, offset: 6499},
+							val:        "enum",
+							ignoreCase: false,
+						},
+						&ruleRefExpr{
+							pos:  position{line: 201, col: 16, offset: 6506},
+							name: "_",
+						},
+						&labeledExpr{
+							pos:   position{line: 201, col: 18, offset: 6508},
+							label: "name",
+							expr: &ruleRefExpr{
+								pos:  position{line: 201, col: 23, offset: 6513},
+								name: "Identifier",
+							},
+						},
+						&ruleRefExpr{
+							pos:  position{line: 201, col: 34, offset: 6524},
+							name: "__",
+						},
+						&litMatcher{
+							pos:        position{line: 201, col: 37, offset: 6527},
+							val:        "{",
+							ignoreCase: false,
+						},
+						&ruleRefExpr{
+							pos:  position{line: 201, col: 41, offset: 6531},
+							name: "__",
+						},
+						&labeledExpr{
+							pos:   position{line: 201, col: 44, offset: 6534},
+							label: "values",
+							expr: &zeroOrMoreExpr{
+								pos: position{line: 201, col: 51, offset: 6541},
+								expr: &seqExpr{
+									pos: position{line: 201, col: 52, offset: 6542},
+									exprs: []interface{}{
+										&ruleRefExpr{
+											pos:  position{line: 201, col: 52, offset: 6542},
+											name: "EnumValue",
+										},
+										&ruleRefExpr{
+											pos:  position{line: 201, col: 62, offset: 6552},
+											name: "__",
+										},
+									},
+								},
+							},
+						},
+						&litMatcher{
+							pos:        position{line: 201, col: 67, offset: 6557},
+							val:        "}",
+							ignoreCase: false,
+						},
+						&ruleRefExpr{
+							pos:  position{line: 201, col: 71, offset: 6561},
+							name: "_",
+						},
+						&labeledExpr{
+							pos:   position{line: 201, col: 73, offset: 6563},
+							label: "annotations",
+							expr: &zeroOrOneExpr{
+								pos: position{line: 201, col: 85, offset: 6575},
+								expr: &ruleRefExpr{
+									pos:  position{line: 201, col: 85, offset: 6575},
+									name: "TypeAnnotations",
+								},
+							},
+						},
+						&ruleRefExpr{
+							pos:  position{line: 201, col: 102, offset: 6592},
+							name: "EOS",
+						},
+					},
+				},
+			},
+		},
+		{
+			name: "EnumValue",
+			pos:  position{line: 225, col: 1, offset: 7254},
+			expr: &actionExpr{
+				pos: position{line: 225, col: 14, offset: 7267},
+				run: (*parser).callonEnumValue1,
+				expr: &seqExpr{
+					pos: position{line: 225, col: 14, offset: 7267},
+					exprs: []interface{}{
+						&labeledExpr{
+							pos:   position{line: 225, col: 14, offset: 7267},
+							label: "docstr",
+							expr: &zeroOrOneExpr{
+								pos: position{line: 225, col: 21, offset: 7274},
+								expr: &seqExpr{
+									pos: position{line: 225, col: 22, offset: 7275},
+									exprs: []interface{}{
+										&ruleRefExpr{
+											pos:  position{line: 225, col: 22, offset: 7275},
+											name: "DocString",
+										},
+										&ruleRefExpr{
+											pos:  position{line: 225, col: 32, offset: 7285},
+											name: "__",
+										},
+									},
+								},
+							},
+						},
+						&labeledExpr{
+							pos:   position{line: 225, col: 37, offset: 7290},
+							label: "name",
+							expr: &ruleRefExpr{
+								pos:  position{line: 225, col: 42, offset: 7295},
+								name: "Identifier",
+							},
+						},
+						&ruleRefExpr{
+							pos:  position{line: 225, col: 53, offset: 7306},
+							name: "_",
+						},
+						&labeledExpr{
+							pos:   position{line: 225, col: 55, offset: 7308},
+							label: "value",
+							expr: &zeroOrOneExpr{
+								pos: position{line: 225, col: 61, offset: 7314},
+								expr: &seqExpr{
+									pos: position{line: 225, col: 62, offset: 7315},
+									exprs: []interface{}{
+										&litMatcher{
+											pos:        position{line: 225, col: 62, offset: 7315},
+											val:        "=",
+											ignoreCase: false,
+										},
+										&ruleRefExpr{
+											pos:  position{line: 225, col: 66, offset: 7319},
+											name: "_",
+										},
+										&ruleRefExpr{
+											pos:  position{line: 225, col: 68, offset: 7321},
+											name: "IntConstant",
+										},
+									},
+								},
+							},
+						},
+						&ruleRefExpr{
+							pos:  position{line: 225, col: 82, offset: 7335},
+							name: "_",
+						},
+						&labeledExpr{
+							pos:   position{line: 225, col: 84, offset: 7337},
+							label: "annotations",
+							expr: &zeroOrOneExpr{
+								pos: position{line: 225, col: 96, offset: 7349},
+								expr: &ruleRefExpr{
+									pos:  position{line: 225, col: 96, offset: 7349},
+									name: "TypeAnnotations",
+								},
+							},
+						},
+						&zeroOrOneExpr{
+							pos: position{line: 225, col: 113, offset: 7366},
+							expr: &ruleRefExpr{
+								pos:  position{line: 225, col: 113, offset: 7366},
+								name: "ListSeparator",
+							},
+						},
+					},
+				},
+			},
+		},
+		{
+			name: "TypeDef",
+			pos:  position{line: 241, col: 1, offset: 7764},
+			expr: &actionExpr{
+				pos: position{line: 241, col: 12, offset: 7775},
+				run: (*parser).callonTypeDef1,
+				expr: &seqExpr{
+					pos: position{line: 241, col: 12, offset: 7775},
+					exprs: []interface{}{
+						&litMatcher{
+							pos:        position{line: 241, col: 12, offset: 7775},
+							val:        "typedef",
+							ignoreCase: false,
+						},
+						&ruleRefExpr{
+							pos:  position{line: 241, col: 22, offset: 7785},
+							name: "_",
+						},
+						&labeledExpr{
+							pos:   position{line: 241, col: 24, offset: 7787},
 							label: "typ",
 							expr: &ruleRefExpr{
-								pos:  position{line: 196, col: 24, offset: 6429},
->>>>>>> 0a0c8316
+								pos:  position{line: 241, col: 28, offset: 7791},
 								name: "FieldType",
 							},
 						},
 						&ruleRefExpr{
-<<<<<<< HEAD
-							pos:  position{line: 186, col: 34, offset: 5967},
+							pos:  position{line: 241, col: 38, offset: 7801},
 							name: "_",
 						},
 						&labeledExpr{
-							pos:   position{line: 186, col: 36, offset: 5969},
+							pos:   position{line: 241, col: 40, offset: 7803},
 							label: "name",
 							expr: &ruleRefExpr{
-								pos:  position{line: 186, col: 41, offset: 5974},
-=======
-							pos:  position{line: 196, col: 34, offset: 6439},
+								pos:  position{line: 241, col: 45, offset: 7808},
+								name: "Identifier",
+							},
+						},
+						&ruleRefExpr{
+							pos:  position{line: 241, col: 56, offset: 7819},
 							name: "_",
 						},
 						&labeledExpr{
-							pos:   position{line: 196, col: 36, offset: 6441},
+							pos:   position{line: 241, col: 58, offset: 7821},
+							label: "annotations",
+							expr: &zeroOrOneExpr{
+								pos: position{line: 241, col: 70, offset: 7833},
+								expr: &ruleRefExpr{
+									pos:  position{line: 241, col: 70, offset: 7833},
+									name: "TypeAnnotations",
+								},
+							},
+						},
+						&ruleRefExpr{
+							pos:  position{line: 241, col: 87, offset: 7850},
+							name: "EOS",
+						},
+					},
+				},
+			},
+		},
+		{
+			name: "Struct",
+			pos:  position{line: 249, col: 1, offset: 8022},
+			expr: &actionExpr{
+				pos: position{line: 249, col: 11, offset: 8032},
+				run: (*parser).callonStruct1,
+				expr: &seqExpr{
+					pos: position{line: 249, col: 11, offset: 8032},
+					exprs: []interface{}{
+						&litMatcher{
+							pos:        position{line: 249, col: 11, offset: 8032},
+							val:        "struct",
+							ignoreCase: false,
+						},
+						&ruleRefExpr{
+							pos:  position{line: 249, col: 20, offset: 8041},
+							name: "_",
+						},
+						&labeledExpr{
+							pos:   position{line: 249, col: 22, offset: 8043},
+							label: "st",
+							expr: &ruleRefExpr{
+								pos:  position{line: 249, col: 25, offset: 8046},
+								name: "StructLike",
+							},
+						},
+					},
+				},
+			},
+		},
+		{
+			name: "Exception",
+			pos:  position{line: 250, col: 1, offset: 8086},
+			expr: &actionExpr{
+				pos: position{line: 250, col: 14, offset: 8099},
+				run: (*parser).callonException1,
+				expr: &seqExpr{
+					pos: position{line: 250, col: 14, offset: 8099},
+					exprs: []interface{}{
+						&litMatcher{
+							pos:        position{line: 250, col: 14, offset: 8099},
+							val:        "exception",
+							ignoreCase: false,
+						},
+						&ruleRefExpr{
+							pos:  position{line: 250, col: 26, offset: 8111},
+							name: "_",
+						},
+						&labeledExpr{
+							pos:   position{line: 250, col: 28, offset: 8113},
+							label: "st",
+							expr: &ruleRefExpr{
+								pos:  position{line: 250, col: 31, offset: 8116},
+								name: "StructLike",
+							},
+						},
+					},
+				},
+			},
+		},
+		{
+			name: "Union",
+			pos:  position{line: 251, col: 1, offset: 8167},
+			expr: &actionExpr{
+				pos: position{line: 251, col: 10, offset: 8176},
+				run: (*parser).callonUnion1,
+				expr: &seqExpr{
+					pos: position{line: 251, col: 10, offset: 8176},
+					exprs: []interface{}{
+						&litMatcher{
+							pos:        position{line: 251, col: 10, offset: 8176},
+							val:        "union",
+							ignoreCase: false,
+						},
+						&ruleRefExpr{
+							pos:  position{line: 251, col: 18, offset: 8184},
+							name: "_",
+						},
+						&labeledExpr{
+							pos:   position{line: 251, col: 20, offset: 8186},
+							label: "st",
+							expr: &ruleRefExpr{
+								pos:  position{line: 251, col: 23, offset: 8189},
+								name: "StructLike",
+							},
+						},
+					},
+				},
+			},
+		},
+		{
+			name: "StructLike",
+			pos:  position{line: 252, col: 1, offset: 8236},
+			expr: &actionExpr{
+				pos: position{line: 252, col: 15, offset: 8250},
+				run: (*parser).callonStructLike1,
+				expr: &seqExpr{
+					pos: position{line: 252, col: 15, offset: 8250},
+					exprs: []interface{}{
+						&labeledExpr{
+							pos:   position{line: 252, col: 15, offset: 8250},
 							label: "name",
 							expr: &ruleRefExpr{
-								pos:  position{line: 196, col: 41, offset: 6446},
->>>>>>> 0a0c8316
+								pos:  position{line: 252, col: 20, offset: 8255},
 								name: "Identifier",
 							},
 						},
 						&ruleRefExpr{
-<<<<<<< HEAD
-							pos:  position{line: 186, col: 52, offset: 5985},
+							pos:  position{line: 252, col: 31, offset: 8266},
+							name: "__",
+						},
+						&litMatcher{
+							pos:        position{line: 252, col: 34, offset: 8269},
+							val:        "{",
+							ignoreCase: false,
+						},
+						&ruleRefExpr{
+							pos:  position{line: 252, col: 38, offset: 8273},
+							name: "__",
+						},
+						&labeledExpr{
+							pos:   position{line: 252, col: 41, offset: 8276},
+							label: "fields",
+							expr: &ruleRefExpr{
+								pos:  position{line: 252, col: 48, offset: 8283},
+								name: "FieldList",
+							},
+						},
+						&litMatcher{
+							pos:        position{line: 252, col: 58, offset: 8293},
+							val:        "}",
+							ignoreCase: false,
+						},
+						&ruleRefExpr{
+							pos:  position{line: 252, col: 62, offset: 8297},
 							name: "_",
 						},
-						&litMatcher{
-							pos:        position{line: 186, col: 54, offset: 5987},
-=======
-							pos:  position{line: 196, col: 52, offset: 6457},
+						&labeledExpr{
+							pos:   position{line: 252, col: 64, offset: 8299},
+							label: "annotations",
+							expr: &zeroOrOneExpr{
+								pos: position{line: 252, col: 76, offset: 8311},
+								expr: &ruleRefExpr{
+									pos:  position{line: 252, col: 76, offset: 8311},
+									name: "TypeAnnotations",
+								},
+							},
+						},
+						&ruleRefExpr{
+							pos:  position{line: 252, col: 93, offset: 8328},
+							name: "EOS",
+						},
+					},
+				},
+			},
+		},
+		{
+			name: "FieldList",
+			pos:  position{line: 263, col: 1, offset: 8545},
+			expr: &actionExpr{
+				pos: position{line: 263, col: 14, offset: 8558},
+				run: (*parser).callonFieldList1,
+				expr: &labeledExpr{
+					pos:   position{line: 263, col: 14, offset: 8558},
+					label: "fields",
+					expr: &zeroOrMoreExpr{
+						pos: position{line: 263, col: 21, offset: 8565},
+						expr: &seqExpr{
+							pos: position{line: 263, col: 22, offset: 8566},
+							exprs: []interface{}{
+								&ruleRefExpr{
+									pos:  position{line: 263, col: 22, offset: 8566},
+									name: "Field",
+								},
+								&ruleRefExpr{
+									pos:  position{line: 263, col: 28, offset: 8572},
+									name: "__",
+								},
+							},
+						},
+					},
+				},
+			},
+		},
+		{
+			name: "Field",
+			pos:  position{line: 272, col: 1, offset: 8753},
+			expr: &actionExpr{
+				pos: position{line: 272, col: 10, offset: 8762},
+				run: (*parser).callonField1,
+				expr: &seqExpr{
+					pos: position{line: 272, col: 10, offset: 8762},
+					exprs: []interface{}{
+						&labeledExpr{
+							pos:   position{line: 272, col: 10, offset: 8762},
+							label: "docstr",
+							expr: &zeroOrOneExpr{
+								pos: position{line: 272, col: 17, offset: 8769},
+								expr: &seqExpr{
+									pos: position{line: 272, col: 18, offset: 8770},
+									exprs: []interface{}{
+										&ruleRefExpr{
+											pos:  position{line: 272, col: 18, offset: 8770},
+											name: "DocString",
+										},
+										&ruleRefExpr{
+											pos:  position{line: 272, col: 28, offset: 8780},
+											name: "__",
+										},
+									},
+								},
+							},
+						},
+						&labeledExpr{
+							pos:   position{line: 272, col: 33, offset: 8785},
+							label: "id",
+							expr: &ruleRefExpr{
+								pos:  position{line: 272, col: 36, offset: 8788},
+								name: "IntConstant",
+							},
+						},
+						&ruleRefExpr{
+							pos:  position{line: 272, col: 48, offset: 8800},
 							name: "_",
 						},
 						&litMatcher{
-							pos:        position{line: 196, col: 54, offset: 6459},
->>>>>>> 0a0c8316
-							val:        "=",
-							ignoreCase: false,
-						},
-						&ruleRefExpr{
-<<<<<<< HEAD
-							pos:  position{line: 186, col: 58, offset: 5991},
+							pos:        position{line: 272, col: 50, offset: 8802},
+							val:        ":",
+							ignoreCase: false,
+						},
+						&ruleRefExpr{
+							pos:  position{line: 272, col: 54, offset: 8806},
 							name: "_",
 						},
 						&labeledExpr{
-							pos:   position{line: 186, col: 60, offset: 5993},
+							pos:   position{line: 272, col: 56, offset: 8808},
+							label: "mod",
+							expr: &zeroOrOneExpr{
+								pos: position{line: 272, col: 60, offset: 8812},
+								expr: &ruleRefExpr{
+									pos:  position{line: 272, col: 60, offset: 8812},
+									name: "FieldModifier",
+								},
+							},
+						},
+						&ruleRefExpr{
+							pos:  position{line: 272, col: 75, offset: 8827},
+							name: "_",
+						},
+						&labeledExpr{
+							pos:   position{line: 272, col: 77, offset: 8829},
+							label: "typ",
+							expr: &ruleRefExpr{
+								pos:  position{line: 272, col: 81, offset: 8833},
+								name: "FieldType",
+							},
+						},
+						&ruleRefExpr{
+							pos:  position{line: 272, col: 91, offset: 8843},
+							name: "_",
+						},
+						&labeledExpr{
+							pos:   position{line: 272, col: 93, offset: 8845},
+							label: "name",
+							expr: &ruleRefExpr{
+								pos:  position{line: 272, col: 98, offset: 8850},
+								name: "Identifier",
+							},
+						},
+						&ruleRefExpr{
+							pos:  position{line: 272, col: 109, offset: 8861},
+							name: "__",
+						},
+						&labeledExpr{
+							pos:   position{line: 272, col: 112, offset: 8864},
+							label: "def",
+							expr: &zeroOrOneExpr{
+								pos: position{line: 272, col: 116, offset: 8868},
+								expr: &seqExpr{
+									pos: position{line: 272, col: 117, offset: 8869},
+									exprs: []interface{}{
+										&litMatcher{
+											pos:        position{line: 272, col: 117, offset: 8869},
+											val:        "=",
+											ignoreCase: false,
+										},
+										&ruleRefExpr{
+											pos:  position{line: 272, col: 121, offset: 8873},
+											name: "_",
+										},
+										&ruleRefExpr{
+											pos:  position{line: 272, col: 123, offset: 8875},
+											name: "ConstValue",
+										},
+									},
+								},
+							},
+						},
+						&ruleRefExpr{
+							pos:  position{line: 272, col: 136, offset: 8888},
+							name: "_",
+						},
+						&labeledExpr{
+							pos:   position{line: 272, col: 138, offset: 8890},
+							label: "annotations",
+							expr: &zeroOrOneExpr{
+								pos: position{line: 272, col: 150, offset: 8902},
+								expr: &ruleRefExpr{
+									pos:  position{line: 272, col: 150, offset: 8902},
+									name: "TypeAnnotations",
+								},
+							},
+						},
+						&zeroOrOneExpr{
+							pos: position{line: 272, col: 167, offset: 8919},
+							expr: &ruleRefExpr{
+								pos:  position{line: 272, col: 167, offset: 8919},
+								name: "ListSeparator",
+							},
+						},
+					},
+				},
+			},
+		},
+		{
+			name: "FieldModifier",
+			pos:  position{line: 295, col: 1, offset: 9451},
+			expr: &actionExpr{
+				pos: position{line: 295, col: 18, offset: 9468},
+				run: (*parser).callonFieldModifier1,
+				expr: &choiceExpr{
+					pos: position{line: 295, col: 19, offset: 9469},
+					alternatives: []interface{}{
+						&litMatcher{
+							pos:        position{line: 295, col: 19, offset: 9469},
+							val:        "required",
+							ignoreCase: false,
+						},
+						&litMatcher{
+							pos:        position{line: 295, col: 32, offset: 9482},
+							val:        "optional",
+							ignoreCase: false,
+						},
+					},
+				},
+			},
+		},
+		{
+			name: "Service",
+			pos:  position{line: 303, col: 1, offset: 9625},
+			expr: &actionExpr{
+				pos: position{line: 303, col: 12, offset: 9636},
+				run: (*parser).callonService1,
+				expr: &seqExpr{
+					pos: position{line: 303, col: 12, offset: 9636},
+					exprs: []interface{}{
+						&litMatcher{
+							pos:        position{line: 303, col: 12, offset: 9636},
+							val:        "service",
+							ignoreCase: false,
+						},
+						&ruleRefExpr{
+							pos:  position{line: 303, col: 22, offset: 9646},
+							name: "_",
+						},
+						&labeledExpr{
+							pos:   position{line: 303, col: 24, offset: 9648},
+							label: "name",
+							expr: &ruleRefExpr{
+								pos:  position{line: 303, col: 29, offset: 9653},
+								name: "Identifier",
+							},
+						},
+						&ruleRefExpr{
+							pos:  position{line: 303, col: 40, offset: 9664},
+							name: "_",
+						},
+						&labeledExpr{
+							pos:   position{line: 303, col: 42, offset: 9666},
+							label: "extends",
+							expr: &zeroOrOneExpr{
+								pos: position{line: 303, col: 50, offset: 9674},
+								expr: &seqExpr{
+									pos: position{line: 303, col: 51, offset: 9675},
+									exprs: []interface{}{
+										&litMatcher{
+											pos:        position{line: 303, col: 51, offset: 9675},
+											val:        "extends",
+											ignoreCase: false,
+										},
+										&ruleRefExpr{
+											pos:  position{line: 303, col: 61, offset: 9685},
+											name: "__",
+										},
+										&ruleRefExpr{
+											pos:  position{line: 303, col: 64, offset: 9688},
+											name: "Identifier",
+										},
+										&ruleRefExpr{
+											pos:  position{line: 303, col: 75, offset: 9699},
+											name: "__",
+										},
+									},
+								},
+							},
+						},
+						&ruleRefExpr{
+							pos:  position{line: 303, col: 80, offset: 9704},
+							name: "__",
+						},
+						&litMatcher{
+							pos:        position{line: 303, col: 83, offset: 9707},
+							val:        "{",
+							ignoreCase: false,
+						},
+						&ruleRefExpr{
+							pos:  position{line: 303, col: 87, offset: 9711},
+							name: "__",
+						},
+						&labeledExpr{
+							pos:   position{line: 303, col: 90, offset: 9714},
+							label: "methods",
+							expr: &zeroOrMoreExpr{
+								pos: position{line: 303, col: 98, offset: 9722},
+								expr: &seqExpr{
+									pos: position{line: 303, col: 99, offset: 9723},
+									exprs: []interface{}{
+										&ruleRefExpr{
+											pos:  position{line: 303, col: 99, offset: 9723},
+											name: "Function",
+										},
+										&ruleRefExpr{
+											pos:  position{line: 303, col: 108, offset: 9732},
+											name: "__",
+										},
+									},
+								},
+							},
+						},
+						&choiceExpr{
+							pos: position{line: 303, col: 114, offset: 9738},
+							alternatives: []interface{}{
+								&litMatcher{
+									pos:        position{line: 303, col: 114, offset: 9738},
+									val:        "}",
+									ignoreCase: false,
+								},
+								&ruleRefExpr{
+									pos:  position{line: 303, col: 120, offset: 9744},
+									name: "EndOfServiceError",
+								},
+							},
+						},
+						&ruleRefExpr{
+							pos:  position{line: 303, col: 139, offset: 9763},
+							name: "_",
+						},
+						&labeledExpr{
+							pos:   position{line: 303, col: 141, offset: 9765},
+							label: "annotations",
+							expr: &zeroOrOneExpr{
+								pos: position{line: 303, col: 153, offset: 9777},
+								expr: &ruleRefExpr{
+									pos:  position{line: 303, col: 153, offset: 9777},
+									name: "TypeAnnotations",
+								},
+							},
+						},
+						&ruleRefExpr{
+							pos:  position{line: 303, col: 170, offset: 9794},
+							name: "EOS",
+						},
+					},
+				},
+			},
+		},
+		{
+			name: "EndOfServiceError",
+			pos:  position{line: 320, col: 1, offset: 10235},
+			expr: &actionExpr{
+				pos: position{line: 320, col: 22, offset: 10256},
+				run: (*parser).callonEndOfServiceError1,
+				expr: &anyMatcher{
+					line: 320, col: 22, offset: 10256,
+				},
+			},
+		},
+		{
+			name: "Function",
+			pos:  position{line: 324, col: 1, offset: 10325},
+			expr: &actionExpr{
+				pos: position{line: 324, col: 13, offset: 10337},
+				run: (*parser).callonFunction1,
+				expr: &seqExpr{
+					pos: position{line: 324, col: 13, offset: 10337},
+					exprs: []interface{}{
+						&labeledExpr{
+							pos:   position{line: 324, col: 13, offset: 10337},
+							label: "docstr",
+							expr: &zeroOrOneExpr{
+								pos: position{line: 324, col: 20, offset: 10344},
+								expr: &seqExpr{
+									pos: position{line: 324, col: 21, offset: 10345},
+									exprs: []interface{}{
+										&ruleRefExpr{
+											pos:  position{line: 324, col: 21, offset: 10345},
+											name: "DocString",
+										},
+										&ruleRefExpr{
+											pos:  position{line: 324, col: 31, offset: 10355},
+											name: "__",
+										},
+									},
+								},
+							},
+						},
+						&labeledExpr{
+							pos:   position{line: 324, col: 36, offset: 10360},
+							label: "oneway",
+							expr: &zeroOrOneExpr{
+								pos: position{line: 324, col: 43, offset: 10367},
+								expr: &seqExpr{
+									pos: position{line: 324, col: 44, offset: 10368},
+									exprs: []interface{}{
+										&litMatcher{
+											pos:        position{line: 324, col: 44, offset: 10368},
+											val:        "oneway",
+											ignoreCase: false,
+										},
+										&ruleRefExpr{
+											pos:  position{line: 324, col: 53, offset: 10377},
+											name: "__",
+										},
+									},
+								},
+							},
+						},
+						&labeledExpr{
+							pos:   position{line: 324, col: 58, offset: 10382},
+							label: "typ",
+							expr: &ruleRefExpr{
+								pos:  position{line: 324, col: 62, offset: 10386},
+								name: "FunctionType",
+							},
+						},
+						&ruleRefExpr{
+							pos:  position{line: 324, col: 75, offset: 10399},
+							name: "__",
+						},
+						&labeledExpr{
+							pos:   position{line: 324, col: 78, offset: 10402},
+							label: "name",
+							expr: &ruleRefExpr{
+								pos:  position{line: 324, col: 83, offset: 10407},
+								name: "Identifier",
+							},
+						},
+						&ruleRefExpr{
+							pos:  position{line: 324, col: 94, offset: 10418},
+							name: "_",
+						},
+						&litMatcher{
+							pos:        position{line: 324, col: 96, offset: 10420},
+							val:        "(",
+							ignoreCase: false,
+						},
+						&ruleRefExpr{
+							pos:  position{line: 324, col: 100, offset: 10424},
+							name: "__",
+						},
+						&labeledExpr{
+							pos:   position{line: 324, col: 103, offset: 10427},
+							label: "arguments",
+							expr: &ruleRefExpr{
+								pos:  position{line: 324, col: 113, offset: 10437},
+								name: "FieldList",
+							},
+						},
+						&litMatcher{
+							pos:        position{line: 324, col: 123, offset: 10447},
+							val:        ")",
+							ignoreCase: false,
+						},
+						&ruleRefExpr{
+							pos:  position{line: 324, col: 127, offset: 10451},
+							name: "__",
+						},
+						&labeledExpr{
+							pos:   position{line: 324, col: 130, offset: 10454},
+							label: "exceptions",
+							expr: &zeroOrOneExpr{
+								pos: position{line: 324, col: 141, offset: 10465},
+								expr: &ruleRefExpr{
+									pos:  position{line: 324, col: 141, offset: 10465},
+									name: "Throws",
+								},
+							},
+						},
+						&ruleRefExpr{
+							pos:  position{line: 324, col: 149, offset: 10473},
+							name: "_",
+						},
+						&labeledExpr{
+							pos:   position{line: 324, col: 151, offset: 10475},
+							label: "annotations",
+							expr: &zeroOrOneExpr{
+								pos: position{line: 324, col: 163, offset: 10487},
+								expr: &ruleRefExpr{
+									pos:  position{line: 324, col: 163, offset: 10487},
+									name: "TypeAnnotations",
+								},
+							},
+						},
+						&zeroOrOneExpr{
+							pos: position{line: 324, col: 180, offset: 10504},
+							expr: &ruleRefExpr{
+								pos:  position{line: 324, col: 180, offset: 10504},
+								name: "ListSeparator",
+							},
+						},
+					},
+				},
+			},
+		},
+		{
+			name: "FunctionType",
+			pos:  position{line: 352, col: 1, offset: 11155},
+			expr: &actionExpr{
+				pos: position{line: 352, col: 17, offset: 11171},
+				run: (*parser).callonFunctionType1,
+				expr: &labeledExpr{
+					pos:   position{line: 352, col: 17, offset: 11171},
+					label: "typ",
+					expr: &choiceExpr{
+						pos: position{line: 352, col: 22, offset: 11176},
+						alternatives: []interface{}{
+							&litMatcher{
+								pos:        position{line: 352, col: 22, offset: 11176},
+								val:        "void",
+								ignoreCase: false,
+							},
+							&ruleRefExpr{
+								pos:  position{line: 352, col: 31, offset: 11185},
+								name: "FieldType",
+							},
+						},
+					},
+				},
+			},
+		},
+		{
+			name: "Throws",
+			pos:  position{line: 359, col: 1, offset: 11307},
+			expr: &actionExpr{
+				pos: position{line: 359, col: 11, offset: 11317},
+				run: (*parser).callonThrows1,
+				expr: &seqExpr{
+					pos: position{line: 359, col: 11, offset: 11317},
+					exprs: []interface{}{
+						&litMatcher{
+							pos:        position{line: 359, col: 11, offset: 11317},
+							val:        "throws",
+							ignoreCase: false,
+						},
+						&ruleRefExpr{
+							pos:  position{line: 359, col: 20, offset: 11326},
+							name: "__",
+						},
+						&litMatcher{
+							pos:        position{line: 359, col: 23, offset: 11329},
+							val:        "(",
+							ignoreCase: false,
+						},
+						&ruleRefExpr{
+							pos:  position{line: 359, col: 27, offset: 11333},
+							name: "__",
+						},
+						&labeledExpr{
+							pos:   position{line: 359, col: 30, offset: 11336},
+							label: "exceptions",
+							expr: &ruleRefExpr{
+								pos:  position{line: 359, col: 41, offset: 11347},
+								name: "FieldList",
+							},
+						},
+						&litMatcher{
+							pos:        position{line: 359, col: 51, offset: 11357},
+							val:        ")",
+							ignoreCase: false,
+						},
+					},
+				},
+			},
+		},
+		{
+			name: "FieldType",
+			pos:  position{line: 363, col: 1, offset: 11393},
+			expr: &actionExpr{
+				pos: position{line: 363, col: 14, offset: 11406},
+				run: (*parser).callonFieldType1,
+				expr: &labeledExpr{
+					pos:   position{line: 363, col: 14, offset: 11406},
+					label: "typ",
+					expr: &choiceExpr{
+						pos: position{line: 363, col: 19, offset: 11411},
+						alternatives: []interface{}{
+							&ruleRefExpr{
+								pos:  position{line: 363, col: 19, offset: 11411},
+								name: "BaseType",
+							},
+							&ruleRefExpr{
+								pos:  position{line: 363, col: 30, offset: 11422},
+								name: "ContainerType",
+							},
+							&ruleRefExpr{
+								pos:  position{line: 363, col: 46, offset: 11438},
+								name: "Identifier",
+							},
+						},
+					},
+				},
+			},
+		},
+		{
+			name: "BaseType",
+			pos:  position{line: 370, col: 1, offset: 11563},
+			expr: &actionExpr{
+				pos: position{line: 370, col: 13, offset: 11575},
+				run: (*parser).callonBaseType1,
+				expr: &seqExpr{
+					pos: position{line: 370, col: 13, offset: 11575},
+					exprs: []interface{}{
+						&labeledExpr{
+							pos:   position{line: 370, col: 13, offset: 11575},
+							label: "name",
+							expr: &ruleRefExpr{
+								pos:  position{line: 370, col: 18, offset: 11580},
+								name: "BaseTypeName",
+							},
+						},
+						&ruleRefExpr{
+							pos:  position{line: 370, col: 31, offset: 11593},
+							name: "_",
+						},
+						&labeledExpr{
+							pos:   position{line: 370, col: 33, offset: 11595},
+							label: "annotations",
+							expr: &zeroOrOneExpr{
+								pos: position{line: 370, col: 45, offset: 11607},
+								expr: &ruleRefExpr{
+									pos:  position{line: 370, col: 45, offset: 11607},
+									name: "TypeAnnotations",
+								},
+							},
+						},
+					},
+				},
+			},
+		},
+		{
+			name: "BaseTypeName",
+			pos:  position{line: 377, col: 1, offset: 11743},
+			expr: &actionExpr{
+				pos: position{line: 377, col: 17, offset: 11759},
+				run: (*parser).callonBaseTypeName1,
+				expr: &choiceExpr{
+					pos: position{line: 377, col: 18, offset: 11760},
+					alternatives: []interface{}{
+						&litMatcher{
+							pos:        position{line: 377, col: 18, offset: 11760},
+							val:        "bool",
+							ignoreCase: false,
+						},
+						&litMatcher{
+							pos:        position{line: 377, col: 27, offset: 11769},
+							val:        "byte",
+							ignoreCase: false,
+						},
+						&litMatcher{
+							pos:        position{line: 377, col: 36, offset: 11778},
+							val:        "i16",
+							ignoreCase: false,
+						},
+						&litMatcher{
+							pos:        position{line: 377, col: 44, offset: 11786},
+							val:        "i32",
+							ignoreCase: false,
+						},
+						&litMatcher{
+							pos:        position{line: 377, col: 52, offset: 11794},
+							val:        "i64",
+							ignoreCase: false,
+						},
+						&litMatcher{
+							pos:        position{line: 377, col: 60, offset: 11802},
+							val:        "double",
+							ignoreCase: false,
+						},
+						&litMatcher{
+							pos:        position{line: 377, col: 71, offset: 11813},
+							val:        "string",
+							ignoreCase: false,
+						},
+						&litMatcher{
+							pos:        position{line: 377, col: 82, offset: 11824},
+							val:        "binary",
+							ignoreCase: false,
+						},
+					},
+				},
+			},
+		},
+		{
+			name: "ContainerType",
+			pos:  position{line: 381, col: 1, offset: 11871},
+			expr: &actionExpr{
+				pos: position{line: 381, col: 18, offset: 11888},
+				run: (*parser).callonContainerType1,
+				expr: &labeledExpr{
+					pos:   position{line: 381, col: 18, offset: 11888},
+					label: "typ",
+					expr: &choiceExpr{
+						pos: position{line: 381, col: 23, offset: 11893},
+						alternatives: []interface{}{
+							&ruleRefExpr{
+								pos:  position{line: 381, col: 23, offset: 11893},
+								name: "MapType",
+							},
+							&ruleRefExpr{
+								pos:  position{line: 381, col: 33, offset: 11903},
+								name: "SetType",
+							},
+							&ruleRefExpr{
+								pos:  position{line: 381, col: 43, offset: 11913},
+								name: "ListType",
+							},
+						},
+					},
+				},
+			},
+		},
+		{
+			name: "MapType",
+			pos:  position{line: 385, col: 1, offset: 11948},
+			expr: &actionExpr{
+				pos: position{line: 385, col: 12, offset: 11959},
+				run: (*parser).callonMapType1,
+				expr: &seqExpr{
+					pos: position{line: 385, col: 12, offset: 11959},
+					exprs: []interface{}{
+						&zeroOrOneExpr{
+							pos: position{line: 385, col: 12, offset: 11959},
+							expr: &ruleRefExpr{
+								pos:  position{line: 385, col: 12, offset: 11959},
+								name: "CppType",
+							},
+						},
+						&litMatcher{
+							pos:        position{line: 385, col: 21, offset: 11968},
+							val:        "map<",
+							ignoreCase: false,
+						},
+						&ruleRefExpr{
+							pos:  position{line: 385, col: 28, offset: 11975},
+							name: "WS",
+						},
+						&labeledExpr{
+							pos:   position{line: 385, col: 31, offset: 11978},
+							label: "key",
+							expr: &ruleRefExpr{
+								pos:  position{line: 385, col: 35, offset: 11982},
+								name: "FieldType",
+							},
+						},
+						&ruleRefExpr{
+							pos:  position{line: 385, col: 45, offset: 11992},
+							name: "WS",
+						},
+						&litMatcher{
+							pos:        position{line: 385, col: 48, offset: 11995},
+							val:        ",",
+							ignoreCase: false,
+						},
+						&ruleRefExpr{
+							pos:  position{line: 385, col: 52, offset: 11999},
+							name: "WS",
+						},
+						&labeledExpr{
+							pos:   position{line: 385, col: 55, offset: 12002},
 							label: "value",
 							expr: &ruleRefExpr{
-								pos:  position{line: 186, col: 66, offset: 5999},
-=======
-							pos:  position{line: 196, col: 58, offset: 6463},
+								pos:  position{line: 385, col: 61, offset: 12008},
+								name: "FieldType",
+							},
+						},
+						&ruleRefExpr{
+							pos:  position{line: 385, col: 71, offset: 12018},
+							name: "WS",
+						},
+						&litMatcher{
+							pos:        position{line: 385, col: 74, offset: 12021},
+							val:        ">",
+							ignoreCase: false,
+						},
+						&ruleRefExpr{
+							pos:  position{line: 385, col: 78, offset: 12025},
 							name: "_",
 						},
 						&labeledExpr{
-							pos:   position{line: 196, col: 60, offset: 6465},
-							label: "value",
-							expr: &ruleRefExpr{
-								pos:  position{line: 196, col: 66, offset: 6471},
->>>>>>> 0a0c8316
-								name: "ConstValue",
-							},
-						},
-						&ruleRefExpr{
-<<<<<<< HEAD
-							pos:  position{line: 186, col: 77, offset: 6010},
-=======
-							pos:  position{line: 196, col: 77, offset: 6482},
-							name: "_",
-						},
-						&labeledExpr{
-							pos:   position{line: 196, col: 79, offset: 6484},
+							pos:   position{line: 385, col: 80, offset: 12027},
 							label: "annotations",
 							expr: &zeroOrOneExpr{
-								pos: position{line: 196, col: 91, offset: 6496},
+								pos: position{line: 385, col: 92, offset: 12039},
 								expr: &ruleRefExpr{
-									pos:  position{line: 196, col: 91, offset: 6496},
+									pos:  position{line: 385, col: 92, offset: 12039},
 									name: "TypeAnnotations",
 								},
 							},
 						},
-						&ruleRefExpr{
-							pos:  position{line: 196, col: 108, offset: 6513},
->>>>>>> 0a0c8316
-							name: "EOS",
-						},
-					},
-				},
-			},
-		},
-		{
-			name: "Enum",
-<<<<<<< HEAD
-			pos:  position{line: 194, col: 1, offset: 6142},
+					},
+				},
+			},
+		},
+		{
+			name: "SetType",
+			pos:  position{line: 394, col: 1, offset: 12237},
 			expr: &actionExpr{
-				pos: position{line: 194, col: 9, offset: 6150},
-				run: (*parser).callonEnum1,
+				pos: position{line: 394, col: 12, offset: 12248},
+				run: (*parser).callonSetType1,
 				expr: &seqExpr{
-					pos: position{line: 194, col: 9, offset: 6150},
+					pos: position{line: 394, col: 12, offset: 12248},
 					exprs: []interface{}{
-						&litMatcher{
-							pos:        position{line: 194, col: 9, offset: 6150},
-=======
-			pos:  position{line: 205, col: 1, offset: 6707},
+						&zeroOrOneExpr{
+							pos: position{line: 394, col: 12, offset: 12248},
+							expr: &ruleRefExpr{
+								pos:  position{line: 394, col: 12, offset: 12248},
+								name: "CppType",
+							},
+						},
+						&litMatcher{
+							pos:        position{line: 394, col: 21, offset: 12257},
+							val:        "set<",
+							ignoreCase: false,
+						},
+						&ruleRefExpr{
+							pos:  position{line: 394, col: 28, offset: 12264},
+							name: "WS",
+						},
+						&labeledExpr{
+							pos:   position{line: 394, col: 31, offset: 12267},
+							label: "typ",
+							expr: &ruleRefExpr{
+								pos:  position{line: 394, col: 35, offset: 12271},
+								name: "FieldType",
+							},
+						},
+						&ruleRefExpr{
+							pos:  position{line: 394, col: 45, offset: 12281},
+							name: "WS",
+						},
+						&litMatcher{
+							pos:        position{line: 394, col: 48, offset: 12284},
+							val:        ">",
+							ignoreCase: false,
+						},
+						&ruleRefExpr{
+							pos:  position{line: 394, col: 52, offset: 12288},
+							name: "_",
+						},
+						&labeledExpr{
+							pos:   position{line: 394, col: 54, offset: 12290},
+							label: "annotations",
+							expr: &zeroOrOneExpr{
+								pos: position{line: 394, col: 66, offset: 12302},
+								expr: &ruleRefExpr{
+									pos:  position{line: 394, col: 66, offset: 12302},
+									name: "TypeAnnotations",
+								},
+							},
+						},
+					},
+				},
+			},
+		},
+		{
+			name: "ListType",
+			pos:  position{line: 402, col: 1, offset: 12464},
 			expr: &actionExpr{
-				pos: position{line: 205, col: 9, offset: 6715},
-				run: (*parser).callonEnum1,
+				pos: position{line: 402, col: 13, offset: 12476},
+				run: (*parser).callonListType1,
 				expr: &seqExpr{
-					pos: position{line: 205, col: 9, offset: 6715},
+					pos: position{line: 402, col: 13, offset: 12476},
 					exprs: []interface{}{
 						&litMatcher{
-							pos:        position{line: 205, col: 9, offset: 6715},
->>>>>>> 0a0c8316
-							val:        "enum",
-							ignoreCase: false,
-						},
-						&ruleRefExpr{
-<<<<<<< HEAD
-							pos:  position{line: 194, col: 16, offset: 6157},
+							pos:        position{line: 402, col: 13, offset: 12476},
+							val:        "list<",
+							ignoreCase: false,
+						},
+						&ruleRefExpr{
+							pos:  position{line: 402, col: 21, offset: 12484},
+							name: "WS",
+						},
+						&labeledExpr{
+							pos:   position{line: 402, col: 24, offset: 12487},
+							label: "typ",
+							expr: &ruleRefExpr{
+								pos:  position{line: 402, col: 28, offset: 12491},
+								name: "FieldType",
+							},
+						},
+						&ruleRefExpr{
+							pos:  position{line: 402, col: 38, offset: 12501},
+							name: "WS",
+						},
+						&litMatcher{
+							pos:        position{line: 402, col: 41, offset: 12504},
+							val:        ">",
+							ignoreCase: false,
+						},
+						&ruleRefExpr{
+							pos:  position{line: 402, col: 45, offset: 12508},
 							name: "_",
 						},
 						&labeledExpr{
-							pos:   position{line: 194, col: 18, offset: 6159},
+							pos:   position{line: 402, col: 47, offset: 12510},
+							label: "annotations",
+							expr: &zeroOrOneExpr{
+								pos: position{line: 402, col: 59, offset: 12522},
+								expr: &ruleRefExpr{
+									pos:  position{line: 402, col: 59, offset: 12522},
+									name: "TypeAnnotations",
+								},
+							},
+						},
+					},
+				},
+			},
+		},
+		{
+			name: "CppType",
+			pos:  position{line: 410, col: 1, offset: 12685},
+			expr: &actionExpr{
+				pos: position{line: 410, col: 12, offset: 12696},
+				run: (*parser).callonCppType1,
+				expr: &seqExpr{
+					pos: position{line: 410, col: 12, offset: 12696},
+					exprs: []interface{}{
+						&litMatcher{
+							pos:        position{line: 410, col: 12, offset: 12696},
+							val:        "cpp_type",
+							ignoreCase: false,
+						},
+						&labeledExpr{
+							pos:   position{line: 410, col: 23, offset: 12707},
+							label: "cppType",
+							expr: &ruleRefExpr{
+								pos:  position{line: 410, col: 31, offset: 12715},
+								name: "Literal",
+							},
+						},
+					},
+				},
+			},
+		},
+		{
+			name: "ConstValue",
+			pos:  position{line: 414, col: 1, offset: 12752},
+			expr: &choiceExpr{
+				pos: position{line: 414, col: 15, offset: 12766},
+				alternatives: []interface{}{
+					&ruleRefExpr{
+						pos:  position{line: 414, col: 15, offset: 12766},
+						name: "Literal",
+					},
+					&ruleRefExpr{
+						pos:  position{line: 414, col: 25, offset: 12776},
+						name: "BoolConstant",
+					},
+					&ruleRefExpr{
+						pos:  position{line: 414, col: 40, offset: 12791},
+						name: "DoubleConstant",
+					},
+					&ruleRefExpr{
+						pos:  position{line: 414, col: 57, offset: 12808},
+						name: "IntConstant",
+					},
+					&ruleRefExpr{
+						pos:  position{line: 414, col: 71, offset: 12822},
+						name: "ConstMap",
+					},
+					&ruleRefExpr{
+						pos:  position{line: 414, col: 82, offset: 12833},
+						name: "ConstList",
+					},
+					&ruleRefExpr{
+						pos:  position{line: 414, col: 94, offset: 12845},
+						name: "Identifier",
+					},
+				},
+			},
+		},
+		{
+			name: "TypeAnnotations",
+			pos:  position{line: 416, col: 1, offset: 12857},
+			expr: &actionExpr{
+				pos: position{line: 416, col: 20, offset: 12876},
+				run: (*parser).callonTypeAnnotations1,
+				expr: &seqExpr{
+					pos: position{line: 416, col: 20, offset: 12876},
+					exprs: []interface{}{
+						&litMatcher{
+							pos:        position{line: 416, col: 20, offset: 12876},
+							val:        "(",
+							ignoreCase: false,
+						},
+						&ruleRefExpr{
+							pos:  position{line: 416, col: 24, offset: 12880},
+							name: "__",
+						},
+						&labeledExpr{
+							pos:   position{line: 416, col: 27, offset: 12883},
+							label: "annotations",
+							expr: &zeroOrMoreExpr{
+								pos: position{line: 416, col: 39, offset: 12895},
+								expr: &ruleRefExpr{
+									pos:  position{line: 416, col: 39, offset: 12895},
+									name: "TypeAnnotation",
+								},
+							},
+						},
+						&litMatcher{
+							pos:        position{line: 416, col: 55, offset: 12911},
+							val:        ")",
+							ignoreCase: false,
+						},
+					},
+				},
+			},
+		},
+		{
+			name: "TypeAnnotation",
+			pos:  position{line: 424, col: 1, offset: 13075},
+			expr: &actionExpr{
+				pos: position{line: 424, col: 19, offset: 13093},
+				run: (*parser).callonTypeAnnotation1,
+				expr: &seqExpr{
+					pos: position{line: 424, col: 19, offset: 13093},
+					exprs: []interface{}{
+						&labeledExpr{
+							pos:   position{line: 424, col: 19, offset: 13093},
 							label: "name",
 							expr: &ruleRefExpr{
-								pos:  position{line: 194, col: 23, offset: 6164},
-=======
-							pos:  position{line: 205, col: 16, offset: 6722},
+								pos:  position{line: 424, col: 24, offset: 13098},
+								name: "Identifier",
+							},
+						},
+						&ruleRefExpr{
+							pos:  position{line: 424, col: 35, offset: 13109},
 							name: "_",
 						},
 						&labeledExpr{
-							pos:   position{line: 205, col: 18, offset: 6724},
-							label: "name",
-							expr: &ruleRefExpr{
-								pos:  position{line: 205, col: 23, offset: 6729},
->>>>>>> 0a0c8316
-								name: "Identifier",
-							},
-						},
-						&ruleRefExpr{
-<<<<<<< HEAD
-							pos:  position{line: 194, col: 34, offset: 6175},
-							name: "__",
-						},
-						&litMatcher{
-							pos:        position{line: 194, col: 37, offset: 6178},
-=======
-							pos:  position{line: 205, col: 34, offset: 6740},
-							name: "__",
-						},
-						&litMatcher{
-							pos:        position{line: 205, col: 37, offset: 6743},
->>>>>>> 0a0c8316
-							val:        "{",
-							ignoreCase: false,
-						},
-						&ruleRefExpr{
-<<<<<<< HEAD
-							pos:  position{line: 194, col: 41, offset: 6182},
-							name: "__",
-						},
-						&labeledExpr{
-							pos:   position{line: 194, col: 44, offset: 6185},
-							label: "values",
-							expr: &zeroOrMoreExpr{
-								pos: position{line: 194, col: 51, offset: 6192},
-								expr: &seqExpr{
-									pos: position{line: 194, col: 52, offset: 6193},
-									exprs: []interface{}{
-										&ruleRefExpr{
-											pos:  position{line: 194, col: 52, offset: 6193},
-											name: "EnumValue",
-										},
-										&ruleRefExpr{
-											pos:  position{line: 194, col: 62, offset: 6203},
-=======
-							pos:  position{line: 205, col: 41, offset: 6747},
-							name: "__",
-						},
-						&labeledExpr{
-							pos:   position{line: 205, col: 44, offset: 6750},
-							label: "values",
-							expr: &zeroOrMoreExpr{
-								pos: position{line: 205, col: 51, offset: 6757},
-								expr: &seqExpr{
-									pos: position{line: 205, col: 52, offset: 6758},
-									exprs: []interface{}{
-										&ruleRefExpr{
-											pos:  position{line: 205, col: 52, offset: 6758},
-											name: "EnumValue",
-										},
-										&ruleRefExpr{
-											pos:  position{line: 205, col: 62, offset: 6768},
->>>>>>> 0a0c8316
-											name: "__",
-										},
-									},
-								},
-							},
-						},
-						&litMatcher{
-<<<<<<< HEAD
-							pos:        position{line: 194, col: 67, offset: 6208},
-=======
-							pos:        position{line: 205, col: 67, offset: 6773},
->>>>>>> 0a0c8316
-							val:        "}",
-							ignoreCase: false,
-						},
-						&ruleRefExpr{
-<<<<<<< HEAD
-							pos:  position{line: 194, col: 71, offset: 6212},
-							name: "_",
-						},
-						&labeledExpr{
-							pos:   position{line: 194, col: 73, offset: 6214},
-							label: "annotations",
-							expr: &zeroOrOneExpr{
-								pos: position{line: 194, col: 85, offset: 6226},
-								expr: &ruleRefExpr{
-									pos:  position{line: 194, col: 85, offset: 6226},
-=======
-							pos:  position{line: 205, col: 71, offset: 6777},
-							name: "_",
-						},
-						&labeledExpr{
-							pos:   position{line: 205, col: 73, offset: 6779},
-							label: "annotations",
-							expr: &zeroOrOneExpr{
-								pos: position{line: 205, col: 85, offset: 6791},
-								expr: &ruleRefExpr{
-									pos:  position{line: 205, col: 85, offset: 6791},
->>>>>>> 0a0c8316
-									name: "TypeAnnotations",
-								},
-							},
-						},
-						&ruleRefExpr{
-<<<<<<< HEAD
-							pos:  position{line: 194, col: 102, offset: 6243},
-=======
-							pos:  position{line: 205, col: 102, offset: 6808},
->>>>>>> 0a0c8316
-							name: "EOS",
-						},
-					},
-				},
-			},
-		},
-		{
-			name: "EnumValue",
-<<<<<<< HEAD
-			pos:  position{line: 218, col: 1, offset: 6905},
-			expr: &actionExpr{
-				pos: position{line: 218, col: 14, offset: 6918},
-				run: (*parser).callonEnumValue1,
-				expr: &seqExpr{
-					pos: position{line: 218, col: 14, offset: 6918},
-					exprs: []interface{}{
-						&labeledExpr{
-							pos:   position{line: 218, col: 14, offset: 6918},
-							label: "docstr",
-							expr: &zeroOrOneExpr{
-								pos: position{line: 218, col: 21, offset: 6925},
-								expr: &seqExpr{
-									pos: position{line: 218, col: 22, offset: 6926},
-									exprs: []interface{}{
-										&ruleRefExpr{
-											pos:  position{line: 218, col: 22, offset: 6926},
-											name: "DocString",
-										},
-										&ruleRefExpr{
-											pos:  position{line: 218, col: 32, offset: 6936},
-=======
-			pos:  position{line: 229, col: 1, offset: 7470},
-			expr: &actionExpr{
-				pos: position{line: 229, col: 14, offset: 7483},
-				run: (*parser).callonEnumValue1,
-				expr: &seqExpr{
-					pos: position{line: 229, col: 14, offset: 7483},
-					exprs: []interface{}{
-						&labeledExpr{
-							pos:   position{line: 229, col: 14, offset: 7483},
-							label: "docstr",
-							expr: &zeroOrOneExpr{
-								pos: position{line: 229, col: 21, offset: 7490},
-								expr: &seqExpr{
-									pos: position{line: 229, col: 22, offset: 7491},
-									exprs: []interface{}{
-										&ruleRefExpr{
-											pos:  position{line: 229, col: 22, offset: 7491},
-											name: "DocString",
-										},
-										&ruleRefExpr{
-											pos:  position{line: 229, col: 32, offset: 7501},
->>>>>>> 0a0c8316
-											name: "__",
-										},
-									},
-								},
-							},
-						},
-						&labeledExpr{
-<<<<<<< HEAD
-							pos:   position{line: 218, col: 37, offset: 6941},
-							label: "name",
-							expr: &ruleRefExpr{
-								pos:  position{line: 218, col: 42, offset: 6946},
-=======
-							pos:   position{line: 229, col: 37, offset: 7506},
-							label: "name",
-							expr: &ruleRefExpr{
-								pos:  position{line: 229, col: 42, offset: 7511},
->>>>>>> 0a0c8316
-								name: "Identifier",
-							},
-						},
-						&ruleRefExpr{
-<<<<<<< HEAD
-							pos:  position{line: 218, col: 53, offset: 6957},
-							name: "_",
-						},
-						&labeledExpr{
-							pos:   position{line: 218, col: 55, offset: 6959},
+							pos:   position{line: 424, col: 37, offset: 13111},
 							label: "value",
 							expr: &zeroOrOneExpr{
-								pos: position{line: 218, col: 61, offset: 6965},
-								expr: &seqExpr{
-									pos: position{line: 218, col: 62, offset: 6966},
-									exprs: []interface{}{
-										&litMatcher{
-											pos:        position{line: 218, col: 62, offset: 6966},
-=======
-							pos:  position{line: 229, col: 53, offset: 7522},
-							name: "_",
-						},
-						&labeledExpr{
-							pos:   position{line: 229, col: 55, offset: 7524},
-							label: "value",
-							expr: &zeroOrOneExpr{
-								pos: position{line: 229, col: 61, offset: 7530},
-								expr: &seqExpr{
-									pos: position{line: 229, col: 62, offset: 7531},
-									exprs: []interface{}{
-										&litMatcher{
-											pos:        position{line: 229, col: 62, offset: 7531},
->>>>>>> 0a0c8316
-											val:        "=",
-											ignoreCase: false,
-										},
-										&ruleRefExpr{
-<<<<<<< HEAD
-											pos:  position{line: 218, col: 66, offset: 6970},
-											name: "_",
-										},
-										&ruleRefExpr{
-											pos:  position{line: 218, col: 68, offset: 6972},
-=======
-											pos:  position{line: 229, col: 66, offset: 7535},
-											name: "_",
-										},
-										&ruleRefExpr{
-											pos:  position{line: 229, col: 68, offset: 7537},
->>>>>>> 0a0c8316
-											name: "IntConstant",
-										},
-									},
-								},
-							},
-						},
-						&ruleRefExpr{
-<<<<<<< HEAD
-							pos:  position{line: 218, col: 82, offset: 6986},
-							name: "_",
-						},
-						&labeledExpr{
-							pos:   position{line: 218, col: 84, offset: 6988},
-							label: "annotations",
-							expr: &zeroOrOneExpr{
-								pos: position{line: 218, col: 96, offset: 7000},
-								expr: &ruleRefExpr{
-									pos:  position{line: 218, col: 96, offset: 7000},
-=======
-							pos:  position{line: 229, col: 82, offset: 7551},
-							name: "_",
-						},
-						&labeledExpr{
-							pos:   position{line: 229, col: 84, offset: 7553},
-							label: "annotations",
-							expr: &zeroOrOneExpr{
-								pos: position{line: 229, col: 96, offset: 7565},
-								expr: &ruleRefExpr{
-									pos:  position{line: 229, col: 96, offset: 7565},
->>>>>>> 0a0c8316
-									name: "TypeAnnotations",
-								},
-							},
-						},
-						&zeroOrOneExpr{
-<<<<<<< HEAD
-							pos: position{line: 218, col: 113, offset: 7017},
-							expr: &ruleRefExpr{
-								pos:  position{line: 218, col: 113, offset: 7017},
-=======
-							pos: position{line: 229, col: 113, offset: 7582},
-							expr: &ruleRefExpr{
-								pos:  position{line: 229, col: 113, offset: 7582},
->>>>>>> 0a0c8316
-								name: "ListSeparator",
-							},
-						},
-					},
-				},
-			},
-		},
-		{
-			name: "TypeDef",
-<<<<<<< HEAD
-			pos:  position{line: 234, col: 1, offset: 7415},
-			expr: &actionExpr{
-				pos: position{line: 234, col: 12, offset: 7426},
-				run: (*parser).callonTypeDef1,
-				expr: &seqExpr{
-					pos: position{line: 234, col: 12, offset: 7426},
-					exprs: []interface{}{
-						&litMatcher{
-							pos:        position{line: 234, col: 12, offset: 7426},
-=======
-			pos:  position{line: 245, col: 1, offset: 7980},
-			expr: &actionExpr{
-				pos: position{line: 245, col: 12, offset: 7991},
-				run: (*parser).callonTypeDef1,
-				expr: &seqExpr{
-					pos: position{line: 245, col: 12, offset: 7991},
-					exprs: []interface{}{
-						&litMatcher{
-							pos:        position{line: 245, col: 12, offset: 7991},
->>>>>>> 0a0c8316
-							val:        "typedef",
-							ignoreCase: false,
-						},
-						&ruleRefExpr{
-<<<<<<< HEAD
-							pos:  position{line: 234, col: 22, offset: 7436},
-							name: "_",
-						},
-						&labeledExpr{
-							pos:   position{line: 234, col: 24, offset: 7438},
-							label: "typ",
-							expr: &ruleRefExpr{
-								pos:  position{line: 234, col: 28, offset: 7442},
-=======
-							pos:  position{line: 245, col: 22, offset: 8001},
-							name: "_",
-						},
-						&labeledExpr{
-							pos:   position{line: 245, col: 24, offset: 8003},
-							label: "typ",
-							expr: &ruleRefExpr{
-								pos:  position{line: 245, col: 28, offset: 8007},
->>>>>>> 0a0c8316
-								name: "FieldType",
-							},
-						},
-						&ruleRefExpr{
-<<<<<<< HEAD
-							pos:  position{line: 234, col: 38, offset: 7452},
-							name: "_",
-						},
-						&labeledExpr{
-							pos:   position{line: 234, col: 40, offset: 7454},
-							label: "name",
-							expr: &ruleRefExpr{
-								pos:  position{line: 234, col: 45, offset: 7459},
-=======
-							pos:  position{line: 245, col: 38, offset: 8017},
-							name: "_",
-						},
-						&labeledExpr{
-							pos:   position{line: 245, col: 40, offset: 8019},
-							label: "name",
-							expr: &ruleRefExpr{
-								pos:  position{line: 245, col: 45, offset: 8024},
->>>>>>> 0a0c8316
-								name: "Identifier",
-							},
-						},
-						&ruleRefExpr{
-<<<<<<< HEAD
-							pos:  position{line: 234, col: 56, offset: 7470},
-							name: "_",
-						},
-						&labeledExpr{
-							pos:   position{line: 234, col: 58, offset: 7472},
-							label: "annotations",
-							expr: &zeroOrOneExpr{
-								pos: position{line: 234, col: 70, offset: 7484},
-								expr: &ruleRefExpr{
-									pos:  position{line: 234, col: 70, offset: 7484},
-=======
-							pos:  position{line: 245, col: 56, offset: 8035},
-							name: "_",
-						},
-						&labeledExpr{
-							pos:   position{line: 245, col: 58, offset: 8037},
-							label: "annotations",
-							expr: &zeroOrOneExpr{
-								pos: position{line: 245, col: 70, offset: 8049},
-								expr: &ruleRefExpr{
-									pos:  position{line: 245, col: 70, offset: 8049},
->>>>>>> 0a0c8316
-									name: "TypeAnnotations",
-								},
-							},
-						},
-						&ruleRefExpr{
-<<<<<<< HEAD
-							pos:  position{line: 234, col: 87, offset: 7501},
-=======
-							pos:  position{line: 245, col: 87, offset: 8066},
->>>>>>> 0a0c8316
-							name: "EOS",
-						},
-					},
-				},
-			},
-		},
-		{
-			name: "Struct",
-<<<<<<< HEAD
-			pos:  position{line: 242, col: 1, offset: 7673},
-			expr: &actionExpr{
-				pos: position{line: 242, col: 11, offset: 7683},
-				run: (*parser).callonStruct1,
-				expr: &seqExpr{
-					pos: position{line: 242, col: 11, offset: 7683},
-					exprs: []interface{}{
-						&litMatcher{
-							pos:        position{line: 242, col: 11, offset: 7683},
-=======
-			pos:  position{line: 253, col: 1, offset: 8238},
-			expr: &actionExpr{
-				pos: position{line: 253, col: 11, offset: 8248},
-				run: (*parser).callonStruct1,
-				expr: &seqExpr{
-					pos: position{line: 253, col: 11, offset: 8248},
-					exprs: []interface{}{
-						&litMatcher{
-							pos:        position{line: 253, col: 11, offset: 8248},
->>>>>>> 0a0c8316
-							val:        "struct",
-							ignoreCase: false,
-						},
-						&ruleRefExpr{
-<<<<<<< HEAD
-							pos:  position{line: 242, col: 20, offset: 7692},
-							name: "_",
-						},
-						&labeledExpr{
-							pos:   position{line: 242, col: 22, offset: 7694},
-							label: "st",
-							expr: &ruleRefExpr{
-								pos:  position{line: 242, col: 25, offset: 7697},
-=======
-							pos:  position{line: 253, col: 20, offset: 8257},
-							name: "_",
-						},
-						&labeledExpr{
-							pos:   position{line: 253, col: 22, offset: 8259},
-							label: "st",
-							expr: &ruleRefExpr{
-								pos:  position{line: 253, col: 25, offset: 8262},
->>>>>>> 0a0c8316
-								name: "StructLike",
-							},
-						},
-					},
-				},
-			},
-		},
-		{
-			name: "Exception",
-<<<<<<< HEAD
-			pos:  position{line: 243, col: 1, offset: 7737},
-			expr: &actionExpr{
-				pos: position{line: 243, col: 14, offset: 7750},
-				run: (*parser).callonException1,
-				expr: &seqExpr{
-					pos: position{line: 243, col: 14, offset: 7750},
-					exprs: []interface{}{
-						&litMatcher{
-							pos:        position{line: 243, col: 14, offset: 7750},
-=======
-			pos:  position{line: 254, col: 1, offset: 8302},
-			expr: &actionExpr{
-				pos: position{line: 254, col: 14, offset: 8315},
-				run: (*parser).callonException1,
-				expr: &seqExpr{
-					pos: position{line: 254, col: 14, offset: 8315},
-					exprs: []interface{}{
-						&litMatcher{
-							pos:        position{line: 254, col: 14, offset: 8315},
->>>>>>> 0a0c8316
-							val:        "exception",
-							ignoreCase: false,
-						},
-						&ruleRefExpr{
-<<<<<<< HEAD
-							pos:  position{line: 243, col: 26, offset: 7762},
-							name: "_",
-						},
-						&labeledExpr{
-							pos:   position{line: 243, col: 28, offset: 7764},
-							label: "st",
-							expr: &ruleRefExpr{
-								pos:  position{line: 243, col: 31, offset: 7767},
-=======
-							pos:  position{line: 254, col: 26, offset: 8327},
-							name: "_",
-						},
-						&labeledExpr{
-							pos:   position{line: 254, col: 28, offset: 8329},
-							label: "st",
-							expr: &ruleRefExpr{
-								pos:  position{line: 254, col: 31, offset: 8332},
->>>>>>> 0a0c8316
-								name: "StructLike",
-							},
-						},
-					},
-				},
-			},
-		},
-		{
-			name: "Union",
-<<<<<<< HEAD
-			pos:  position{line: 244, col: 1, offset: 7818},
-			expr: &actionExpr{
-				pos: position{line: 244, col: 10, offset: 7827},
-				run: (*parser).callonUnion1,
-				expr: &seqExpr{
-					pos: position{line: 244, col: 10, offset: 7827},
-					exprs: []interface{}{
-						&litMatcher{
-							pos:        position{line: 244, col: 10, offset: 7827},
-=======
-			pos:  position{line: 255, col: 1, offset: 8383},
-			expr: &actionExpr{
-				pos: position{line: 255, col: 10, offset: 8392},
-				run: (*parser).callonUnion1,
-				expr: &seqExpr{
-					pos: position{line: 255, col: 10, offset: 8392},
-					exprs: []interface{}{
-						&litMatcher{
-							pos:        position{line: 255, col: 10, offset: 8392},
->>>>>>> 0a0c8316
-							val:        "union",
-							ignoreCase: false,
-						},
-						&ruleRefExpr{
-<<<<<<< HEAD
-							pos:  position{line: 244, col: 18, offset: 7835},
-							name: "_",
-						},
-						&labeledExpr{
-							pos:   position{line: 244, col: 20, offset: 7837},
-							label: "st",
-							expr: &ruleRefExpr{
-								pos:  position{line: 244, col: 23, offset: 7840},
-=======
-							pos:  position{line: 255, col: 18, offset: 8400},
-							name: "_",
-						},
-						&labeledExpr{
-							pos:   position{line: 255, col: 20, offset: 8402},
-							label: "st",
-							expr: &ruleRefExpr{
-								pos:  position{line: 255, col: 23, offset: 8405},
->>>>>>> 0a0c8316
-								name: "StructLike",
-							},
-						},
-					},
-				},
-			},
-		},
-		{
-			name: "StructLike",
-<<<<<<< HEAD
-			pos:  position{line: 245, col: 1, offset: 7887},
-			expr: &actionExpr{
-				pos: position{line: 245, col: 15, offset: 7901},
-				run: (*parser).callonStructLike1,
-				expr: &seqExpr{
-					pos: position{line: 245, col: 15, offset: 7901},
-					exprs: []interface{}{
-						&labeledExpr{
-							pos:   position{line: 245, col: 15, offset: 7901},
-							label: "name",
-							expr: &ruleRefExpr{
-								pos:  position{line: 245, col: 20, offset: 7906},
-=======
-			pos:  position{line: 256, col: 1, offset: 8452},
-			expr: &actionExpr{
-				pos: position{line: 256, col: 15, offset: 8466},
-				run: (*parser).callonStructLike1,
-				expr: &seqExpr{
-					pos: position{line: 256, col: 15, offset: 8466},
-					exprs: []interface{}{
-						&labeledExpr{
-							pos:   position{line: 256, col: 15, offset: 8466},
-							label: "name",
-							expr: &ruleRefExpr{
-								pos:  position{line: 256, col: 20, offset: 8471},
->>>>>>> 0a0c8316
-								name: "Identifier",
-							},
-						},
-						&ruleRefExpr{
-<<<<<<< HEAD
-							pos:  position{line: 245, col: 31, offset: 7917},
-							name: "__",
-						},
-						&litMatcher{
-							pos:        position{line: 245, col: 34, offset: 7920},
-=======
-							pos:  position{line: 256, col: 31, offset: 8482},
-							name: "__",
-						},
-						&litMatcher{
-							pos:        position{line: 256, col: 34, offset: 8485},
->>>>>>> 0a0c8316
-							val:        "{",
-							ignoreCase: false,
-						},
-						&ruleRefExpr{
-<<<<<<< HEAD
-							pos:  position{line: 245, col: 38, offset: 7924},
-							name: "__",
-						},
-						&labeledExpr{
-							pos:   position{line: 245, col: 41, offset: 7927},
-							label: "fields",
-							expr: &ruleRefExpr{
-								pos:  position{line: 245, col: 48, offset: 7934},
-=======
-							pos:  position{line: 256, col: 38, offset: 8489},
-							name: "__",
-						},
-						&labeledExpr{
-							pos:   position{line: 256, col: 41, offset: 8492},
-							label: "fields",
-							expr: &ruleRefExpr{
-								pos:  position{line: 256, col: 48, offset: 8499},
->>>>>>> 0a0c8316
-								name: "FieldList",
-							},
-						},
-						&litMatcher{
-<<<<<<< HEAD
-							pos:        position{line: 245, col: 58, offset: 7944},
-=======
-							pos:        position{line: 256, col: 58, offset: 8509},
->>>>>>> 0a0c8316
-							val:        "}",
-							ignoreCase: false,
-						},
-						&ruleRefExpr{
-<<<<<<< HEAD
-							pos:  position{line: 245, col: 62, offset: 7948},
-							name: "_",
-						},
-						&labeledExpr{
-							pos:   position{line: 245, col: 64, offset: 7950},
-							label: "annotations",
-							expr: &zeroOrOneExpr{
-								pos: position{line: 245, col: 76, offset: 7962},
-								expr: &ruleRefExpr{
-									pos:  position{line: 245, col: 76, offset: 7962},
-=======
-							pos:  position{line: 256, col: 62, offset: 8513},
-							name: "_",
-						},
-						&labeledExpr{
-							pos:   position{line: 256, col: 64, offset: 8515},
-							label: "annotations",
-							expr: &zeroOrOneExpr{
-								pos: position{line: 256, col: 76, offset: 8527},
-								expr: &ruleRefExpr{
-									pos:  position{line: 256, col: 76, offset: 8527},
->>>>>>> 0a0c8316
-									name: "TypeAnnotations",
-								},
-							},
-						},
-						&ruleRefExpr{
-<<<<<<< HEAD
-							pos:  position{line: 245, col: 93, offset: 7979},
-=======
-							pos:  position{line: 256, col: 93, offset: 8544},
->>>>>>> 0a0c8316
-							name: "EOS",
-						},
-					},
-				},
-			},
-		},
-		{
-			name: "FieldList",
-<<<<<<< HEAD
-			pos:  position{line: 256, col: 1, offset: 8196},
-			expr: &actionExpr{
-				pos: position{line: 256, col: 14, offset: 8209},
-				run: (*parser).callonFieldList1,
-				expr: &labeledExpr{
-					pos:   position{line: 256, col: 14, offset: 8209},
-					label: "fields",
-					expr: &zeroOrMoreExpr{
-						pos: position{line: 256, col: 21, offset: 8216},
-						expr: &seqExpr{
-							pos: position{line: 256, col: 22, offset: 8217},
-							exprs: []interface{}{
-								&ruleRefExpr{
-									pos:  position{line: 256, col: 22, offset: 8217},
-									name: "Field",
-								},
-								&ruleRefExpr{
-									pos:  position{line: 256, col: 28, offset: 8223},
-=======
-			pos:  position{line: 267, col: 1, offset: 8761},
-			expr: &actionExpr{
-				pos: position{line: 267, col: 14, offset: 8774},
-				run: (*parser).callonFieldList1,
-				expr: &labeledExpr{
-					pos:   position{line: 267, col: 14, offset: 8774},
-					label: "fields",
-					expr: &zeroOrMoreExpr{
-						pos: position{line: 267, col: 21, offset: 8781},
-						expr: &seqExpr{
-							pos: position{line: 267, col: 22, offset: 8782},
-							exprs: []interface{}{
-								&ruleRefExpr{
-									pos:  position{line: 267, col: 22, offset: 8782},
-									name: "Field",
-								},
-								&ruleRefExpr{
-									pos:  position{line: 267, col: 28, offset: 8788},
->>>>>>> 0a0c8316
-									name: "__",
-								},
-							},
-						},
-					},
-				},
-			},
-		},
-		{
-			name: "Field",
-<<<<<<< HEAD
-			pos:  position{line: 265, col: 1, offset: 8404},
-			expr: &actionExpr{
-				pos: position{line: 265, col: 10, offset: 8413},
-				run: (*parser).callonField1,
-				expr: &seqExpr{
-					pos: position{line: 265, col: 10, offset: 8413},
-					exprs: []interface{}{
-						&labeledExpr{
-							pos:   position{line: 265, col: 10, offset: 8413},
-							label: "docstr",
-							expr: &zeroOrOneExpr{
-								pos: position{line: 265, col: 17, offset: 8420},
-								expr: &seqExpr{
-									pos: position{line: 265, col: 18, offset: 8421},
-									exprs: []interface{}{
-										&ruleRefExpr{
-											pos:  position{line: 265, col: 18, offset: 8421},
-											name: "DocString",
-										},
-										&ruleRefExpr{
-											pos:  position{line: 265, col: 28, offset: 8431},
-=======
-			pos:  position{line: 276, col: 1, offset: 8969},
-			expr: &actionExpr{
-				pos: position{line: 276, col: 10, offset: 8978},
-				run: (*parser).callonField1,
-				expr: &seqExpr{
-					pos: position{line: 276, col: 10, offset: 8978},
-					exprs: []interface{}{
-						&labeledExpr{
-							pos:   position{line: 276, col: 10, offset: 8978},
-							label: "docstr",
-							expr: &zeroOrOneExpr{
-								pos: position{line: 276, col: 17, offset: 8985},
-								expr: &seqExpr{
-									pos: position{line: 276, col: 18, offset: 8986},
-									exprs: []interface{}{
-										&ruleRefExpr{
-											pos:  position{line: 276, col: 18, offset: 8986},
-											name: "DocString",
-										},
-										&ruleRefExpr{
-											pos:  position{line: 276, col: 28, offset: 8996},
->>>>>>> 0a0c8316
-											name: "__",
-										},
-									},
-								},
-							},
-						},
-						&labeledExpr{
-<<<<<<< HEAD
-							pos:   position{line: 265, col: 33, offset: 8436},
-							label: "id",
-							expr: &ruleRefExpr{
-								pos:  position{line: 265, col: 36, offset: 8439},
-=======
-							pos:   position{line: 276, col: 33, offset: 9001},
-							label: "id",
-							expr: &ruleRefExpr{
-								pos:  position{line: 276, col: 36, offset: 9004},
->>>>>>> 0a0c8316
-								name: "IntConstant",
-							},
-						},
-						&ruleRefExpr{
-<<<<<<< HEAD
-							pos:  position{line: 265, col: 48, offset: 8451},
-							name: "_",
-						},
-						&litMatcher{
-							pos:        position{line: 265, col: 50, offset: 8453},
-=======
-							pos:  position{line: 276, col: 48, offset: 9016},
-							name: "_",
-						},
-						&litMatcher{
-							pos:        position{line: 276, col: 50, offset: 9018},
->>>>>>> 0a0c8316
-							val:        ":",
-							ignoreCase: false,
-						},
-						&ruleRefExpr{
-<<<<<<< HEAD
-							pos:  position{line: 265, col: 54, offset: 8457},
-							name: "_",
-						},
-						&labeledExpr{
-							pos:   position{line: 265, col: 56, offset: 8459},
-							label: "mod",
-							expr: &zeroOrOneExpr{
-								pos: position{line: 265, col: 60, offset: 8463},
-								expr: &ruleRefExpr{
-									pos:  position{line: 265, col: 60, offset: 8463},
-=======
-							pos:  position{line: 276, col: 54, offset: 9022},
-							name: "_",
-						},
-						&labeledExpr{
-							pos:   position{line: 276, col: 56, offset: 9024},
-							label: "mod",
-							expr: &zeroOrOneExpr{
-								pos: position{line: 276, col: 60, offset: 9028},
-								expr: &ruleRefExpr{
-									pos:  position{line: 276, col: 60, offset: 9028},
->>>>>>> 0a0c8316
-									name: "FieldModifier",
-								},
-							},
-						},
-						&ruleRefExpr{
-<<<<<<< HEAD
-							pos:  position{line: 265, col: 75, offset: 8478},
-							name: "_",
-						},
-						&labeledExpr{
-							pos:   position{line: 265, col: 77, offset: 8480},
-							label: "typ",
-							expr: &ruleRefExpr{
-								pos:  position{line: 265, col: 81, offset: 8484},
-=======
-							pos:  position{line: 276, col: 75, offset: 9043},
-							name: "_",
-						},
-						&labeledExpr{
-							pos:   position{line: 276, col: 77, offset: 9045},
-							label: "typ",
-							expr: &ruleRefExpr{
-								pos:  position{line: 276, col: 81, offset: 9049},
->>>>>>> 0a0c8316
-								name: "FieldType",
-							},
-						},
-						&ruleRefExpr{
-<<<<<<< HEAD
-							pos:  position{line: 265, col: 91, offset: 8494},
-							name: "_",
-						},
-						&labeledExpr{
-							pos:   position{line: 265, col: 93, offset: 8496},
-							label: "name",
-							expr: &ruleRefExpr{
-								pos:  position{line: 265, col: 98, offset: 8501},
-=======
-							pos:  position{line: 276, col: 91, offset: 9059},
-							name: "_",
-						},
-						&labeledExpr{
-							pos:   position{line: 276, col: 93, offset: 9061},
-							label: "name",
-							expr: &ruleRefExpr{
-								pos:  position{line: 276, col: 98, offset: 9066},
->>>>>>> 0a0c8316
-								name: "Identifier",
-							},
-						},
-						&ruleRefExpr{
-<<<<<<< HEAD
-							pos:  position{line: 265, col: 109, offset: 8512},
-							name: "__",
-						},
-						&labeledExpr{
-							pos:   position{line: 265, col: 112, offset: 8515},
-							label: "def",
-							expr: &zeroOrOneExpr{
-								pos: position{line: 265, col: 116, offset: 8519},
-								expr: &seqExpr{
-									pos: position{line: 265, col: 117, offset: 8520},
-									exprs: []interface{}{
-										&litMatcher{
-											pos:        position{line: 265, col: 117, offset: 8520},
-=======
-							pos:  position{line: 276, col: 109, offset: 9077},
-							name: "__",
-						},
-						&labeledExpr{
-							pos:   position{line: 276, col: 112, offset: 9080},
-							label: "def",
-							expr: &zeroOrOneExpr{
-								pos: position{line: 276, col: 116, offset: 9084},
-								expr: &seqExpr{
-									pos: position{line: 276, col: 117, offset: 9085},
-									exprs: []interface{}{
-										&litMatcher{
-											pos:        position{line: 276, col: 117, offset: 9085},
->>>>>>> 0a0c8316
-											val:        "=",
-											ignoreCase: false,
-										},
-										&ruleRefExpr{
-<<<<<<< HEAD
-											pos:  position{line: 265, col: 121, offset: 8524},
-											name: "_",
-										},
-										&ruleRefExpr{
-											pos:  position{line: 265, col: 123, offset: 8526},
-=======
-											pos:  position{line: 276, col: 121, offset: 9089},
-											name: "_",
-										},
-										&ruleRefExpr{
-											pos:  position{line: 276, col: 123, offset: 9091},
->>>>>>> 0a0c8316
-											name: "ConstValue",
-										},
-									},
-								},
-							},
-						},
-						&ruleRefExpr{
-<<<<<<< HEAD
-							pos:  position{line: 265, col: 136, offset: 8539},
-							name: "_",
-						},
-						&labeledExpr{
-							pos:   position{line: 265, col: 138, offset: 8541},
-							label: "annotations",
-							expr: &zeroOrOneExpr{
-								pos: position{line: 265, col: 150, offset: 8553},
-								expr: &ruleRefExpr{
-									pos:  position{line: 265, col: 150, offset: 8553},
-=======
-							pos:  position{line: 276, col: 136, offset: 9104},
-							name: "_",
-						},
-						&labeledExpr{
-							pos:   position{line: 276, col: 138, offset: 9106},
-							label: "annotations",
-							expr: &zeroOrOneExpr{
-								pos: position{line: 276, col: 150, offset: 9118},
-								expr: &ruleRefExpr{
-									pos:  position{line: 276, col: 150, offset: 9118},
->>>>>>> 0a0c8316
-									name: "TypeAnnotations",
-								},
-							},
-						},
-						&zeroOrOneExpr{
-<<<<<<< HEAD
-							pos: position{line: 265, col: 167, offset: 8570},
-							expr: &ruleRefExpr{
-								pos:  position{line: 265, col: 167, offset: 8570},
-=======
-							pos: position{line: 276, col: 167, offset: 9135},
-							expr: &ruleRefExpr{
-								pos:  position{line: 276, col: 167, offset: 9135},
->>>>>>> 0a0c8316
-								name: "ListSeparator",
-							},
-						},
-					},
-				},
-			},
-		},
-		{
-			name: "FieldModifier",
-<<<<<<< HEAD
-			pos:  position{line: 288, col: 1, offset: 9102},
-			expr: &actionExpr{
-				pos: position{line: 288, col: 18, offset: 9119},
-				run: (*parser).callonFieldModifier1,
-				expr: &choiceExpr{
-					pos: position{line: 288, col: 19, offset: 9120},
-					alternatives: []interface{}{
-						&litMatcher{
-							pos:        position{line: 288, col: 19, offset: 9120},
-=======
-			pos:  position{line: 299, col: 1, offset: 9667},
-			expr: &actionExpr{
-				pos: position{line: 299, col: 18, offset: 9684},
-				run: (*parser).callonFieldModifier1,
-				expr: &choiceExpr{
-					pos: position{line: 299, col: 19, offset: 9685},
-					alternatives: []interface{}{
-						&litMatcher{
-							pos:        position{line: 299, col: 19, offset: 9685},
->>>>>>> 0a0c8316
-							val:        "required",
-							ignoreCase: false,
-						},
-						&litMatcher{
-<<<<<<< HEAD
-							pos:        position{line: 288, col: 32, offset: 9133},
-=======
-							pos:        position{line: 299, col: 32, offset: 9698},
->>>>>>> 0a0c8316
-							val:        "optional",
-							ignoreCase: false,
-						},
-					},
-				},
-			},
-		},
-		{
-			name: "Service",
-<<<<<<< HEAD
-			pos:  position{line: 296, col: 1, offset: 9276},
-			expr: &actionExpr{
-				pos: position{line: 296, col: 12, offset: 9287},
-				run: (*parser).callonService1,
-				expr: &seqExpr{
-					pos: position{line: 296, col: 12, offset: 9287},
-					exprs: []interface{}{
-						&litMatcher{
-							pos:        position{line: 296, col: 12, offset: 9287},
-=======
-			pos:  position{line: 307, col: 1, offset: 9841},
-			expr: &actionExpr{
-				pos: position{line: 307, col: 12, offset: 9852},
-				run: (*parser).callonService1,
-				expr: &seqExpr{
-					pos: position{line: 307, col: 12, offset: 9852},
-					exprs: []interface{}{
-						&litMatcher{
-							pos:        position{line: 307, col: 12, offset: 9852},
->>>>>>> 0a0c8316
-							val:        "service",
-							ignoreCase: false,
-						},
-						&ruleRefExpr{
-<<<<<<< HEAD
-							pos:  position{line: 296, col: 22, offset: 9297},
-							name: "_",
-						},
-						&labeledExpr{
-							pos:   position{line: 296, col: 24, offset: 9299},
-							label: "name",
-							expr: &ruleRefExpr{
-								pos:  position{line: 296, col: 29, offset: 9304},
-=======
-							pos:  position{line: 307, col: 22, offset: 9862},
-							name: "_",
-						},
-						&labeledExpr{
-							pos:   position{line: 307, col: 24, offset: 9864},
-							label: "name",
-							expr: &ruleRefExpr{
-								pos:  position{line: 307, col: 29, offset: 9869},
->>>>>>> 0a0c8316
-								name: "Identifier",
-							},
-						},
-						&ruleRefExpr{
-<<<<<<< HEAD
-							pos:  position{line: 296, col: 40, offset: 9315},
-							name: "_",
-						},
-						&labeledExpr{
-							pos:   position{line: 296, col: 42, offset: 9317},
-							label: "extends",
-							expr: &zeroOrOneExpr{
-								pos: position{line: 296, col: 50, offset: 9325},
-								expr: &seqExpr{
-									pos: position{line: 296, col: 51, offset: 9326},
-									exprs: []interface{}{
-										&litMatcher{
-											pos:        position{line: 296, col: 51, offset: 9326},
-=======
-							pos:  position{line: 307, col: 40, offset: 9880},
-							name: "_",
-						},
-						&labeledExpr{
-							pos:   position{line: 307, col: 42, offset: 9882},
-							label: "extends",
-							expr: &zeroOrOneExpr{
-								pos: position{line: 307, col: 50, offset: 9890},
-								expr: &seqExpr{
-									pos: position{line: 307, col: 51, offset: 9891},
-									exprs: []interface{}{
-										&litMatcher{
-											pos:        position{line: 307, col: 51, offset: 9891},
->>>>>>> 0a0c8316
-											val:        "extends",
-											ignoreCase: false,
-										},
-										&ruleRefExpr{
-<<<<<<< HEAD
-											pos:  position{line: 296, col: 61, offset: 9336},
-											name: "__",
-										},
-										&ruleRefExpr{
-											pos:  position{line: 296, col: 64, offset: 9339},
-											name: "Identifier",
-										},
-										&ruleRefExpr{
-											pos:  position{line: 296, col: 75, offset: 9350},
-=======
-											pos:  position{line: 307, col: 61, offset: 9901},
-											name: "__",
-										},
-										&ruleRefExpr{
-											pos:  position{line: 307, col: 64, offset: 9904},
-											name: "Identifier",
-										},
-										&ruleRefExpr{
-											pos:  position{line: 307, col: 75, offset: 9915},
->>>>>>> 0a0c8316
-											name: "__",
-										},
-									},
-								},
-							},
-						},
-						&ruleRefExpr{
-<<<<<<< HEAD
-							pos:  position{line: 296, col: 80, offset: 9355},
-							name: "__",
-						},
-						&litMatcher{
-							pos:        position{line: 296, col: 83, offset: 9358},
-=======
-							pos:  position{line: 307, col: 80, offset: 9920},
-							name: "__",
-						},
-						&litMatcher{
-							pos:        position{line: 307, col: 83, offset: 9923},
->>>>>>> 0a0c8316
-							val:        "{",
-							ignoreCase: false,
-						},
-						&ruleRefExpr{
-<<<<<<< HEAD
-							pos:  position{line: 296, col: 87, offset: 9362},
-							name: "__",
-						},
-						&labeledExpr{
-							pos:   position{line: 296, col: 90, offset: 9365},
-							label: "methods",
-							expr: &zeroOrMoreExpr{
-								pos: position{line: 296, col: 98, offset: 9373},
-								expr: &seqExpr{
-									pos: position{line: 296, col: 99, offset: 9374},
-									exprs: []interface{}{
-										&ruleRefExpr{
-											pos:  position{line: 296, col: 99, offset: 9374},
-											name: "Function",
-										},
-										&ruleRefExpr{
-											pos:  position{line: 296, col: 108, offset: 9383},
-=======
-							pos:  position{line: 307, col: 87, offset: 9927},
-							name: "__",
-						},
-						&labeledExpr{
-							pos:   position{line: 307, col: 90, offset: 9930},
-							label: "methods",
-							expr: &zeroOrMoreExpr{
-								pos: position{line: 307, col: 98, offset: 9938},
-								expr: &seqExpr{
-									pos: position{line: 307, col: 99, offset: 9939},
-									exprs: []interface{}{
-										&ruleRefExpr{
-											pos:  position{line: 307, col: 99, offset: 9939},
-											name: "Function",
-										},
-										&ruleRefExpr{
-											pos:  position{line: 307, col: 108, offset: 9948},
->>>>>>> 0a0c8316
-											name: "__",
-										},
-									},
-								},
-							},
-						},
-						&choiceExpr{
-<<<<<<< HEAD
-							pos: position{line: 296, col: 114, offset: 9389},
-							alternatives: []interface{}{
-								&litMatcher{
-									pos:        position{line: 296, col: 114, offset: 9389},
-=======
-							pos: position{line: 307, col: 114, offset: 9954},
-							alternatives: []interface{}{
-								&litMatcher{
-									pos:        position{line: 307, col: 114, offset: 9954},
->>>>>>> 0a0c8316
-									val:        "}",
-									ignoreCase: false,
-								},
-								&ruleRefExpr{
-<<<<<<< HEAD
-									pos:  position{line: 296, col: 120, offset: 9395},
-=======
-									pos:  position{line: 307, col: 120, offset: 9960},
->>>>>>> 0a0c8316
-									name: "EndOfServiceError",
-								},
-							},
-						},
-						&ruleRefExpr{
-<<<<<<< HEAD
-							pos:  position{line: 296, col: 139, offset: 9414},
-							name: "_",
-						},
-						&labeledExpr{
-							pos:   position{line: 296, col: 141, offset: 9416},
-							label: "annotations",
-							expr: &zeroOrOneExpr{
-								pos: position{line: 296, col: 153, offset: 9428},
-								expr: &ruleRefExpr{
-									pos:  position{line: 296, col: 153, offset: 9428},
-=======
-							pos:  position{line: 307, col: 139, offset: 9979},
-							name: "_",
-						},
-						&labeledExpr{
-							pos:   position{line: 307, col: 141, offset: 9981},
-							label: "annotations",
-							expr: &zeroOrOneExpr{
-								pos: position{line: 307, col: 153, offset: 9993},
-								expr: &ruleRefExpr{
-									pos:  position{line: 307, col: 153, offset: 9993},
->>>>>>> 0a0c8316
-									name: "TypeAnnotations",
-								},
-							},
-						},
-						&ruleRefExpr{
-<<<<<<< HEAD
-							pos:  position{line: 296, col: 170, offset: 9445},
-=======
-							pos:  position{line: 307, col: 170, offset: 10010},
->>>>>>> 0a0c8316
-							name: "EOS",
-						},
-					},
-				},
-			},
-		},
-		{
-			name: "EndOfServiceError",
-<<<<<<< HEAD
-			pos:  position{line: 313, col: 1, offset: 9886},
-			expr: &actionExpr{
-				pos: position{line: 313, col: 22, offset: 9907},
-				run: (*parser).callonEndOfServiceError1,
-				expr: &anyMatcher{
-					line: 313, col: 22, offset: 9907,
-=======
-			pos:  position{line: 324, col: 1, offset: 10451},
-			expr: &actionExpr{
-				pos: position{line: 324, col: 22, offset: 10472},
-				run: (*parser).callonEndOfServiceError1,
-				expr: &anyMatcher{
-					line: 324, col: 22, offset: 10472,
->>>>>>> 0a0c8316
-				},
-			},
-		},
-		{
-			name: "Function",
-<<<<<<< HEAD
-			pos:  position{line: 317, col: 1, offset: 9976},
-			expr: &actionExpr{
-				pos: position{line: 317, col: 13, offset: 9988},
-				run: (*parser).callonFunction1,
-				expr: &seqExpr{
-					pos: position{line: 317, col: 13, offset: 9988},
-					exprs: []interface{}{
-						&labeledExpr{
-							pos:   position{line: 317, col: 13, offset: 9988},
-							label: "docstr",
-							expr: &zeroOrOneExpr{
-								pos: position{line: 317, col: 20, offset: 9995},
-								expr: &seqExpr{
-									pos: position{line: 317, col: 21, offset: 9996},
-									exprs: []interface{}{
-										&ruleRefExpr{
-											pos:  position{line: 317, col: 21, offset: 9996},
-											name: "DocString",
-										},
-										&ruleRefExpr{
-											pos:  position{line: 317, col: 31, offset: 10006},
-=======
-			pos:  position{line: 328, col: 1, offset: 10541},
-			expr: &actionExpr{
-				pos: position{line: 328, col: 13, offset: 10553},
-				run: (*parser).callonFunction1,
-				expr: &seqExpr{
-					pos: position{line: 328, col: 13, offset: 10553},
-					exprs: []interface{}{
-						&labeledExpr{
-							pos:   position{line: 328, col: 13, offset: 10553},
-							label: "docstr",
-							expr: &zeroOrOneExpr{
-								pos: position{line: 328, col: 20, offset: 10560},
-								expr: &seqExpr{
-									pos: position{line: 328, col: 21, offset: 10561},
-									exprs: []interface{}{
-										&ruleRefExpr{
-											pos:  position{line: 328, col: 21, offset: 10561},
-											name: "DocString",
-										},
-										&ruleRefExpr{
-											pos:  position{line: 328, col: 31, offset: 10571},
->>>>>>> 0a0c8316
-											name: "__",
-										},
-									},
-								},
-							},
-						},
-						&labeledExpr{
-<<<<<<< HEAD
-							pos:   position{line: 317, col: 36, offset: 10011},
-							label: "oneway",
-							expr: &zeroOrOneExpr{
-								pos: position{line: 317, col: 43, offset: 10018},
-								expr: &seqExpr{
-									pos: position{line: 317, col: 44, offset: 10019},
-									exprs: []interface{}{
-										&litMatcher{
-											pos:        position{line: 317, col: 44, offset: 10019},
-=======
-							pos:   position{line: 328, col: 36, offset: 10576},
-							label: "oneway",
-							expr: &zeroOrOneExpr{
-								pos: position{line: 328, col: 43, offset: 10583},
-								expr: &seqExpr{
-									pos: position{line: 328, col: 44, offset: 10584},
-									exprs: []interface{}{
-										&litMatcher{
-											pos:        position{line: 328, col: 44, offset: 10584},
->>>>>>> 0a0c8316
-											val:        "oneway",
-											ignoreCase: false,
-										},
-										&ruleRefExpr{
-<<<<<<< HEAD
-											pos:  position{line: 317, col: 53, offset: 10028},
-=======
-											pos:  position{line: 328, col: 53, offset: 10593},
->>>>>>> 0a0c8316
-											name: "__",
-										},
-									},
-								},
-							},
-						},
-						&labeledExpr{
-<<<<<<< HEAD
-							pos:   position{line: 317, col: 58, offset: 10033},
-							label: "typ",
-							expr: &ruleRefExpr{
-								pos:  position{line: 317, col: 62, offset: 10037},
-=======
-							pos:   position{line: 328, col: 58, offset: 10598},
-							label: "typ",
-							expr: &ruleRefExpr{
-								pos:  position{line: 328, col: 62, offset: 10602},
->>>>>>> 0a0c8316
-								name: "FunctionType",
-							},
-						},
-						&ruleRefExpr{
-<<<<<<< HEAD
-							pos:  position{line: 317, col: 75, offset: 10050},
-							name: "__",
-						},
-						&labeledExpr{
-							pos:   position{line: 317, col: 78, offset: 10053},
-							label: "name",
-							expr: &ruleRefExpr{
-								pos:  position{line: 317, col: 83, offset: 10058},
-=======
-							pos:  position{line: 328, col: 75, offset: 10615},
-							name: "__",
-						},
-						&labeledExpr{
-							pos:   position{line: 328, col: 78, offset: 10618},
-							label: "name",
-							expr: &ruleRefExpr{
-								pos:  position{line: 328, col: 83, offset: 10623},
->>>>>>> 0a0c8316
-								name: "Identifier",
-							},
-						},
-						&ruleRefExpr{
-<<<<<<< HEAD
-							pos:  position{line: 317, col: 94, offset: 10069},
-							name: "_",
-						},
-						&litMatcher{
-							pos:        position{line: 317, col: 96, offset: 10071},
-=======
-							pos:  position{line: 328, col: 94, offset: 10634},
-							name: "_",
-						},
-						&litMatcher{
-							pos:        position{line: 328, col: 96, offset: 10636},
->>>>>>> 0a0c8316
-							val:        "(",
-							ignoreCase: false,
-						},
-						&ruleRefExpr{
-<<<<<<< HEAD
-							pos:  position{line: 317, col: 100, offset: 10075},
-							name: "__",
-						},
-						&labeledExpr{
-							pos:   position{line: 317, col: 103, offset: 10078},
-							label: "arguments",
-							expr: &ruleRefExpr{
-								pos:  position{line: 317, col: 113, offset: 10088},
-=======
-							pos:  position{line: 328, col: 100, offset: 10640},
-							name: "__",
-						},
-						&labeledExpr{
-							pos:   position{line: 328, col: 103, offset: 10643},
-							label: "arguments",
-							expr: &ruleRefExpr{
-								pos:  position{line: 328, col: 113, offset: 10653},
->>>>>>> 0a0c8316
-								name: "FieldList",
-							},
-						},
-						&litMatcher{
-<<<<<<< HEAD
-							pos:        position{line: 317, col: 123, offset: 10098},
-=======
-							pos:        position{line: 328, col: 123, offset: 10663},
->>>>>>> 0a0c8316
-							val:        ")",
-							ignoreCase: false,
-						},
-						&ruleRefExpr{
-<<<<<<< HEAD
-							pos:  position{line: 317, col: 127, offset: 10102},
-							name: "__",
-						},
-						&labeledExpr{
-							pos:   position{line: 317, col: 130, offset: 10105},
-							label: "exceptions",
-							expr: &zeroOrOneExpr{
-								pos: position{line: 317, col: 141, offset: 10116},
-								expr: &ruleRefExpr{
-									pos:  position{line: 317, col: 141, offset: 10116},
-=======
-							pos:  position{line: 328, col: 127, offset: 10667},
-							name: "__",
-						},
-						&labeledExpr{
-							pos:   position{line: 328, col: 130, offset: 10670},
-							label: "exceptions",
-							expr: &zeroOrOneExpr{
-								pos: position{line: 328, col: 141, offset: 10681},
-								expr: &ruleRefExpr{
-									pos:  position{line: 328, col: 141, offset: 10681},
->>>>>>> 0a0c8316
-									name: "Throws",
-								},
-							},
-						},
-						&ruleRefExpr{
-<<<<<<< HEAD
-							pos:  position{line: 317, col: 149, offset: 10124},
-							name: "_",
-						},
-						&labeledExpr{
-							pos:   position{line: 317, col: 151, offset: 10126},
-							label: "annotations",
-							expr: &zeroOrOneExpr{
-								pos: position{line: 317, col: 163, offset: 10138},
-								expr: &ruleRefExpr{
-									pos:  position{line: 317, col: 163, offset: 10138},
-=======
-							pos:  position{line: 328, col: 149, offset: 10689},
-							name: "_",
-						},
-						&labeledExpr{
-							pos:   position{line: 328, col: 151, offset: 10691},
-							label: "annotations",
-							expr: &zeroOrOneExpr{
-								pos: position{line: 328, col: 163, offset: 10703},
-								expr: &ruleRefExpr{
-									pos:  position{line: 328, col: 163, offset: 10703},
->>>>>>> 0a0c8316
-									name: "TypeAnnotations",
-								},
-							},
-						},
-						&zeroOrOneExpr{
-<<<<<<< HEAD
-							pos: position{line: 317, col: 180, offset: 10155},
-							expr: &ruleRefExpr{
-								pos:  position{line: 317, col: 180, offset: 10155},
-=======
-							pos: position{line: 328, col: 180, offset: 10720},
-							expr: &ruleRefExpr{
-								pos:  position{line: 328, col: 180, offset: 10720},
->>>>>>> 0a0c8316
-								name: "ListSeparator",
-							},
-						},
-					},
-				},
-			},
-		},
-		{
-			name: "FunctionType",
-<<<<<<< HEAD
-			pos:  position{line: 345, col: 1, offset: 10806},
-			expr: &actionExpr{
-				pos: position{line: 345, col: 17, offset: 10822},
-				run: (*parser).callonFunctionType1,
-				expr: &labeledExpr{
-					pos:   position{line: 345, col: 17, offset: 10822},
-					label: "typ",
-					expr: &choiceExpr{
-						pos: position{line: 345, col: 22, offset: 10827},
-						alternatives: []interface{}{
-							&litMatcher{
-								pos:        position{line: 345, col: 22, offset: 10827},
-=======
-			pos:  position{line: 356, col: 1, offset: 11371},
-			expr: &actionExpr{
-				pos: position{line: 356, col: 17, offset: 11387},
-				run: (*parser).callonFunctionType1,
-				expr: &labeledExpr{
-					pos:   position{line: 356, col: 17, offset: 11387},
-					label: "typ",
-					expr: &choiceExpr{
-						pos: position{line: 356, col: 22, offset: 11392},
-						alternatives: []interface{}{
-							&litMatcher{
-								pos:        position{line: 356, col: 22, offset: 11392},
->>>>>>> 0a0c8316
-								val:        "void",
-								ignoreCase: false,
-							},
-							&ruleRefExpr{
-<<<<<<< HEAD
-								pos:  position{line: 345, col: 31, offset: 10836},
-=======
-								pos:  position{line: 356, col: 31, offset: 11401},
->>>>>>> 0a0c8316
-								name: "FieldType",
-							},
-						},
-					},
-				},
-			},
-		},
-		{
-			name: "Throws",
-<<<<<<< HEAD
-			pos:  position{line: 352, col: 1, offset: 10958},
-			expr: &actionExpr{
-				pos: position{line: 352, col: 11, offset: 10968},
-				run: (*parser).callonThrows1,
-				expr: &seqExpr{
-					pos: position{line: 352, col: 11, offset: 10968},
-					exprs: []interface{}{
-						&litMatcher{
-							pos:        position{line: 352, col: 11, offset: 10968},
-=======
-			pos:  position{line: 363, col: 1, offset: 11523},
-			expr: &actionExpr{
-				pos: position{line: 363, col: 11, offset: 11533},
-				run: (*parser).callonThrows1,
-				expr: &seqExpr{
-					pos: position{line: 363, col: 11, offset: 11533},
-					exprs: []interface{}{
-						&litMatcher{
-							pos:        position{line: 363, col: 11, offset: 11533},
->>>>>>> 0a0c8316
-							val:        "throws",
-							ignoreCase: false,
-						},
-						&ruleRefExpr{
-<<<<<<< HEAD
-							pos:  position{line: 352, col: 20, offset: 10977},
-							name: "__",
-						},
-						&litMatcher{
-							pos:        position{line: 352, col: 23, offset: 10980},
-=======
-							pos:  position{line: 363, col: 20, offset: 11542},
-							name: "__",
-						},
-						&litMatcher{
-							pos:        position{line: 363, col: 23, offset: 11545},
->>>>>>> 0a0c8316
-							val:        "(",
-							ignoreCase: false,
-						},
-						&ruleRefExpr{
-<<<<<<< HEAD
-							pos:  position{line: 352, col: 27, offset: 10984},
-							name: "__",
-						},
-						&labeledExpr{
-							pos:   position{line: 352, col: 30, offset: 10987},
-							label: "exceptions",
-							expr: &ruleRefExpr{
-								pos:  position{line: 352, col: 41, offset: 10998},
-=======
-							pos:  position{line: 363, col: 27, offset: 11549},
-							name: "__",
-						},
-						&labeledExpr{
-							pos:   position{line: 363, col: 30, offset: 11552},
-							label: "exceptions",
-							expr: &ruleRefExpr{
-								pos:  position{line: 363, col: 41, offset: 11563},
->>>>>>> 0a0c8316
-								name: "FieldList",
-							},
-						},
-						&litMatcher{
-<<<<<<< HEAD
-							pos:        position{line: 352, col: 51, offset: 11008},
-=======
-							pos:        position{line: 363, col: 51, offset: 11573},
->>>>>>> 0a0c8316
-							val:        ")",
-							ignoreCase: false,
-						},
-					},
-				},
-			},
-		},
-		{
-			name: "FieldType",
-<<<<<<< HEAD
-			pos:  position{line: 356, col: 1, offset: 11044},
-			expr: &actionExpr{
-				pos: position{line: 356, col: 14, offset: 11057},
-				run: (*parser).callonFieldType1,
-				expr: &labeledExpr{
-					pos:   position{line: 356, col: 14, offset: 11057},
-					label: "typ",
-					expr: &choiceExpr{
-						pos: position{line: 356, col: 19, offset: 11062},
-						alternatives: []interface{}{
-							&ruleRefExpr{
-								pos:  position{line: 356, col: 19, offset: 11062},
-								name: "BaseType",
-							},
-							&ruleRefExpr{
-								pos:  position{line: 356, col: 30, offset: 11073},
-								name: "ContainerType",
-							},
-							&ruleRefExpr{
-								pos:  position{line: 356, col: 46, offset: 11089},
-=======
-			pos:  position{line: 367, col: 1, offset: 11609},
-			expr: &actionExpr{
-				pos: position{line: 367, col: 14, offset: 11622},
-				run: (*parser).callonFieldType1,
-				expr: &labeledExpr{
-					pos:   position{line: 367, col: 14, offset: 11622},
-					label: "typ",
-					expr: &choiceExpr{
-						pos: position{line: 367, col: 19, offset: 11627},
-						alternatives: []interface{}{
-							&ruleRefExpr{
-								pos:  position{line: 367, col: 19, offset: 11627},
-								name: "BaseType",
-							},
-							&ruleRefExpr{
-								pos:  position{line: 367, col: 30, offset: 11638},
-								name: "ContainerType",
-							},
-							&ruleRefExpr{
-								pos:  position{line: 367, col: 46, offset: 11654},
->>>>>>> 0a0c8316
-								name: "Identifier",
-							},
-						},
-					},
-				},
-			},
-		},
-		{
-			name: "BaseType",
-<<<<<<< HEAD
-			pos:  position{line: 363, col: 1, offset: 11214},
-			expr: &actionExpr{
-				pos: position{line: 363, col: 13, offset: 11226},
-				run: (*parser).callonBaseType1,
-				expr: &seqExpr{
-					pos: position{line: 363, col: 13, offset: 11226},
-					exprs: []interface{}{
-						&labeledExpr{
-							pos:   position{line: 363, col: 13, offset: 11226},
-							label: "name",
-							expr: &ruleRefExpr{
-								pos:  position{line: 363, col: 18, offset: 11231},
-=======
-			pos:  position{line: 374, col: 1, offset: 11779},
-			expr: &actionExpr{
-				pos: position{line: 374, col: 13, offset: 11791},
-				run: (*parser).callonBaseType1,
-				expr: &seqExpr{
-					pos: position{line: 374, col: 13, offset: 11791},
-					exprs: []interface{}{
-						&labeledExpr{
-							pos:   position{line: 374, col: 13, offset: 11791},
-							label: "name",
-							expr: &ruleRefExpr{
-								pos:  position{line: 374, col: 18, offset: 11796},
->>>>>>> 0a0c8316
-								name: "BaseTypeName",
-							},
-						},
-						&ruleRefExpr{
-<<<<<<< HEAD
-							pos:  position{line: 363, col: 31, offset: 11244},
-							name: "_",
-						},
-						&labeledExpr{
-							pos:   position{line: 363, col: 33, offset: 11246},
-							label: "annotations",
-							expr: &zeroOrOneExpr{
-								pos: position{line: 363, col: 45, offset: 11258},
-								expr: &ruleRefExpr{
-									pos:  position{line: 363, col: 45, offset: 11258},
-=======
-							pos:  position{line: 374, col: 31, offset: 11809},
-							name: "_",
-						},
-						&labeledExpr{
-							pos:   position{line: 374, col: 33, offset: 11811},
-							label: "annotations",
-							expr: &zeroOrOneExpr{
-								pos: position{line: 374, col: 45, offset: 11823},
-								expr: &ruleRefExpr{
-									pos:  position{line: 374, col: 45, offset: 11823},
->>>>>>> 0a0c8316
-									name: "TypeAnnotations",
-								},
-							},
-						},
-					},
-				},
-			},
-		},
-		{
-			name: "BaseTypeName",
-<<<<<<< HEAD
-			pos:  position{line: 370, col: 1, offset: 11394},
-			expr: &actionExpr{
-				pos: position{line: 370, col: 17, offset: 11410},
-				run: (*parser).callonBaseTypeName1,
-				expr: &choiceExpr{
-					pos: position{line: 370, col: 18, offset: 11411},
-					alternatives: []interface{}{
-						&litMatcher{
-							pos:        position{line: 370, col: 18, offset: 11411},
-=======
-			pos:  position{line: 381, col: 1, offset: 11959},
-			expr: &actionExpr{
-				pos: position{line: 381, col: 17, offset: 11975},
-				run: (*parser).callonBaseTypeName1,
-				expr: &choiceExpr{
-					pos: position{line: 381, col: 18, offset: 11976},
-					alternatives: []interface{}{
-						&litMatcher{
-							pos:        position{line: 381, col: 18, offset: 11976},
->>>>>>> 0a0c8316
-							val:        "bool",
-							ignoreCase: false,
-						},
-						&litMatcher{
-<<<<<<< HEAD
-							pos:        position{line: 370, col: 27, offset: 11420},
-=======
-							pos:        position{line: 381, col: 27, offset: 11985},
->>>>>>> 0a0c8316
-							val:        "byte",
-							ignoreCase: false,
-						},
-						&litMatcher{
-<<<<<<< HEAD
-							pos:        position{line: 370, col: 36, offset: 11429},
-=======
-							pos:        position{line: 381, col: 36, offset: 11994},
->>>>>>> 0a0c8316
-							val:        "i16",
-							ignoreCase: false,
-						},
-						&litMatcher{
-<<<<<<< HEAD
-							pos:        position{line: 370, col: 44, offset: 11437},
-=======
-							pos:        position{line: 381, col: 44, offset: 12002},
->>>>>>> 0a0c8316
-							val:        "i32",
-							ignoreCase: false,
-						},
-						&litMatcher{
-<<<<<<< HEAD
-							pos:        position{line: 370, col: 52, offset: 11445},
-=======
-							pos:        position{line: 381, col: 52, offset: 12010},
->>>>>>> 0a0c8316
-							val:        "i64",
-							ignoreCase: false,
-						},
-						&litMatcher{
-<<<<<<< HEAD
-							pos:        position{line: 370, col: 60, offset: 11453},
-=======
-							pos:        position{line: 381, col: 60, offset: 12018},
->>>>>>> 0a0c8316
-							val:        "double",
-							ignoreCase: false,
-						},
-						&litMatcher{
-<<<<<<< HEAD
-							pos:        position{line: 370, col: 71, offset: 11464},
-=======
-							pos:        position{line: 381, col: 71, offset: 12029},
->>>>>>> 0a0c8316
-							val:        "string",
-							ignoreCase: false,
-						},
-						&litMatcher{
-<<<<<<< HEAD
-							pos:        position{line: 370, col: 82, offset: 11475},
-=======
-							pos:        position{line: 381, col: 82, offset: 12040},
->>>>>>> 0a0c8316
-							val:        "binary",
-							ignoreCase: false,
-						},
-					},
-				},
-			},
-		},
-		{
-			name: "ContainerType",
-<<<<<<< HEAD
-			pos:  position{line: 374, col: 1, offset: 11522},
-			expr: &actionExpr{
-				pos: position{line: 374, col: 18, offset: 11539},
-				run: (*parser).callonContainerType1,
-				expr: &labeledExpr{
-					pos:   position{line: 374, col: 18, offset: 11539},
-					label: "typ",
-					expr: &choiceExpr{
-						pos: position{line: 374, col: 23, offset: 11544},
-						alternatives: []interface{}{
-							&ruleRefExpr{
-								pos:  position{line: 374, col: 23, offset: 11544},
-								name: "MapType",
-							},
-							&ruleRefExpr{
-								pos:  position{line: 374, col: 33, offset: 11554},
-								name: "SetType",
-							},
-							&ruleRefExpr{
-								pos:  position{line: 374, col: 43, offset: 11564},
-=======
-			pos:  position{line: 385, col: 1, offset: 12087},
-			expr: &actionExpr{
-				pos: position{line: 385, col: 18, offset: 12104},
-				run: (*parser).callonContainerType1,
-				expr: &labeledExpr{
-					pos:   position{line: 385, col: 18, offset: 12104},
-					label: "typ",
-					expr: &choiceExpr{
-						pos: position{line: 385, col: 23, offset: 12109},
-						alternatives: []interface{}{
-							&ruleRefExpr{
-								pos:  position{line: 385, col: 23, offset: 12109},
-								name: "MapType",
-							},
-							&ruleRefExpr{
-								pos:  position{line: 385, col: 33, offset: 12119},
-								name: "SetType",
-							},
-							&ruleRefExpr{
-								pos:  position{line: 385, col: 43, offset: 12129},
->>>>>>> 0a0c8316
-								name: "ListType",
-							},
-						},
-					},
-				},
-			},
-		},
-		{
-			name: "MapType",
-<<<<<<< HEAD
-			pos:  position{line: 378, col: 1, offset: 11599},
-			expr: &actionExpr{
-				pos: position{line: 378, col: 12, offset: 11610},
-				run: (*parser).callonMapType1,
-				expr: &seqExpr{
-					pos: position{line: 378, col: 12, offset: 11610},
-					exprs: []interface{}{
-						&zeroOrOneExpr{
-							pos: position{line: 378, col: 12, offset: 11610},
-							expr: &ruleRefExpr{
-								pos:  position{line: 378, col: 12, offset: 11610},
-=======
-			pos:  position{line: 389, col: 1, offset: 12164},
-			expr: &actionExpr{
-				pos: position{line: 389, col: 12, offset: 12175},
-				run: (*parser).callonMapType1,
-				expr: &seqExpr{
-					pos: position{line: 389, col: 12, offset: 12175},
-					exprs: []interface{}{
-						&zeroOrOneExpr{
-							pos: position{line: 389, col: 12, offset: 12175},
-							expr: &ruleRefExpr{
-								pos:  position{line: 389, col: 12, offset: 12175},
->>>>>>> 0a0c8316
-								name: "CppType",
-							},
-						},
-						&litMatcher{
-<<<<<<< HEAD
-							pos:        position{line: 378, col: 21, offset: 11619},
-=======
-							pos:        position{line: 389, col: 21, offset: 12184},
->>>>>>> 0a0c8316
-							val:        "map<",
-							ignoreCase: false,
-						},
-						&ruleRefExpr{
-<<<<<<< HEAD
-							pos:  position{line: 378, col: 28, offset: 11626},
-							name: "WS",
-						},
-						&labeledExpr{
-							pos:   position{line: 378, col: 31, offset: 11629},
-							label: "key",
-							expr: &ruleRefExpr{
-								pos:  position{line: 378, col: 35, offset: 11633},
-=======
-							pos:  position{line: 389, col: 28, offset: 12191},
-							name: "WS",
-						},
-						&labeledExpr{
-							pos:   position{line: 389, col: 31, offset: 12194},
-							label: "key",
-							expr: &ruleRefExpr{
-								pos:  position{line: 389, col: 35, offset: 12198},
->>>>>>> 0a0c8316
-								name: "FieldType",
-							},
-						},
-						&ruleRefExpr{
-<<<<<<< HEAD
-							pos:  position{line: 378, col: 45, offset: 11643},
-							name: "WS",
-						},
-						&litMatcher{
-							pos:        position{line: 378, col: 48, offset: 11646},
-=======
-							pos:  position{line: 389, col: 45, offset: 12208},
-							name: "WS",
-						},
-						&litMatcher{
-							pos:        position{line: 389, col: 48, offset: 12211},
->>>>>>> 0a0c8316
-							val:        ",",
-							ignoreCase: false,
-						},
-						&ruleRefExpr{
-<<<<<<< HEAD
-							pos:  position{line: 378, col: 52, offset: 11650},
-							name: "WS",
-						},
-						&labeledExpr{
-							pos:   position{line: 378, col: 55, offset: 11653},
-							label: "value",
-							expr: &ruleRefExpr{
-								pos:  position{line: 378, col: 61, offset: 11659},
-=======
-							pos:  position{line: 389, col: 52, offset: 12215},
-							name: "WS",
-						},
-						&labeledExpr{
-							pos:   position{line: 389, col: 55, offset: 12218},
-							label: "value",
-							expr: &ruleRefExpr{
-								pos:  position{line: 389, col: 61, offset: 12224},
->>>>>>> 0a0c8316
-								name: "FieldType",
-							},
-						},
-						&ruleRefExpr{
-<<<<<<< HEAD
-							pos:  position{line: 378, col: 71, offset: 11669},
-							name: "WS",
-						},
-						&litMatcher{
-							pos:        position{line: 378, col: 74, offset: 11672},
-=======
-							pos:  position{line: 389, col: 71, offset: 12234},
-							name: "WS",
-						},
-						&litMatcher{
-							pos:        position{line: 389, col: 74, offset: 12237},
->>>>>>> 0a0c8316
-							val:        ">",
-							ignoreCase: false,
-						},
-						&ruleRefExpr{
-<<<<<<< HEAD
-							pos:  position{line: 378, col: 78, offset: 11676},
-							name: "_",
-						},
-						&labeledExpr{
-							pos:   position{line: 378, col: 80, offset: 11678},
-							label: "annotations",
-							expr: &zeroOrOneExpr{
-								pos: position{line: 378, col: 92, offset: 11690},
-								expr: &ruleRefExpr{
-									pos:  position{line: 378, col: 92, offset: 11690},
-=======
-							pos:  position{line: 389, col: 78, offset: 12241},
-							name: "_",
-						},
-						&labeledExpr{
-							pos:   position{line: 389, col: 80, offset: 12243},
-							label: "annotations",
-							expr: &zeroOrOneExpr{
-								pos: position{line: 389, col: 92, offset: 12255},
-								expr: &ruleRefExpr{
-									pos:  position{line: 389, col: 92, offset: 12255},
->>>>>>> 0a0c8316
-									name: "TypeAnnotations",
-								},
-							},
-						},
-					},
-				},
-			},
-		},
-		{
-			name: "SetType",
-<<<<<<< HEAD
-			pos:  position{line: 387, col: 1, offset: 11888},
-			expr: &actionExpr{
-				pos: position{line: 387, col: 12, offset: 11899},
-				run: (*parser).callonSetType1,
-				expr: &seqExpr{
-					pos: position{line: 387, col: 12, offset: 11899},
-					exprs: []interface{}{
-						&zeroOrOneExpr{
-							pos: position{line: 387, col: 12, offset: 11899},
-							expr: &ruleRefExpr{
-								pos:  position{line: 387, col: 12, offset: 11899},
-=======
-			pos:  position{line: 398, col: 1, offset: 12453},
-			expr: &actionExpr{
-				pos: position{line: 398, col: 12, offset: 12464},
-				run: (*parser).callonSetType1,
-				expr: &seqExpr{
-					pos: position{line: 398, col: 12, offset: 12464},
-					exprs: []interface{}{
-						&zeroOrOneExpr{
-							pos: position{line: 398, col: 12, offset: 12464},
-							expr: &ruleRefExpr{
-								pos:  position{line: 398, col: 12, offset: 12464},
->>>>>>> 0a0c8316
-								name: "CppType",
-							},
-						},
-						&litMatcher{
-<<<<<<< HEAD
-							pos:        position{line: 387, col: 21, offset: 11908},
-=======
-							pos:        position{line: 398, col: 21, offset: 12473},
->>>>>>> 0a0c8316
-							val:        "set<",
-							ignoreCase: false,
-						},
-						&ruleRefExpr{
-<<<<<<< HEAD
-							pos:  position{line: 387, col: 28, offset: 11915},
-							name: "WS",
-						},
-						&labeledExpr{
-							pos:   position{line: 387, col: 31, offset: 11918},
-							label: "typ",
-							expr: &ruleRefExpr{
-								pos:  position{line: 387, col: 35, offset: 11922},
-=======
-							pos:  position{line: 398, col: 28, offset: 12480},
-							name: "WS",
-						},
-						&labeledExpr{
-							pos:   position{line: 398, col: 31, offset: 12483},
-							label: "typ",
-							expr: &ruleRefExpr{
-								pos:  position{line: 398, col: 35, offset: 12487},
->>>>>>> 0a0c8316
-								name: "FieldType",
-							},
-						},
-						&ruleRefExpr{
-<<<<<<< HEAD
-							pos:  position{line: 387, col: 45, offset: 11932},
-							name: "WS",
-						},
-						&litMatcher{
-							pos:        position{line: 387, col: 48, offset: 11935},
-=======
-							pos:  position{line: 398, col: 45, offset: 12497},
-							name: "WS",
-						},
-						&litMatcher{
-							pos:        position{line: 398, col: 48, offset: 12500},
->>>>>>> 0a0c8316
-							val:        ">",
-							ignoreCase: false,
-						},
-						&ruleRefExpr{
-<<<<<<< HEAD
-							pos:  position{line: 387, col: 52, offset: 11939},
-							name: "_",
-						},
-						&labeledExpr{
-							pos:   position{line: 387, col: 54, offset: 11941},
-							label: "annotations",
-							expr: &zeroOrOneExpr{
-								pos: position{line: 387, col: 66, offset: 11953},
-								expr: &ruleRefExpr{
-									pos:  position{line: 387, col: 66, offset: 11953},
-=======
-							pos:  position{line: 398, col: 52, offset: 12504},
-							name: "_",
-						},
-						&labeledExpr{
-							pos:   position{line: 398, col: 54, offset: 12506},
-							label: "annotations",
-							expr: &zeroOrOneExpr{
-								pos: position{line: 398, col: 66, offset: 12518},
-								expr: &ruleRefExpr{
-									pos:  position{line: 398, col: 66, offset: 12518},
->>>>>>> 0a0c8316
-									name: "TypeAnnotations",
-								},
-							},
-						},
-					},
-				},
-			},
-		},
-		{
-			name: "ListType",
-<<<<<<< HEAD
-			pos:  position{line: 395, col: 1, offset: 12115},
-			expr: &actionExpr{
-				pos: position{line: 395, col: 13, offset: 12127},
-				run: (*parser).callonListType1,
-				expr: &seqExpr{
-					pos: position{line: 395, col: 13, offset: 12127},
-					exprs: []interface{}{
-						&litMatcher{
-							pos:        position{line: 395, col: 13, offset: 12127},
-=======
-			pos:  position{line: 406, col: 1, offset: 12680},
-			expr: &actionExpr{
-				pos: position{line: 406, col: 13, offset: 12692},
-				run: (*parser).callonListType1,
-				expr: &seqExpr{
-					pos: position{line: 406, col: 13, offset: 12692},
-					exprs: []interface{}{
-						&litMatcher{
-							pos:        position{line: 406, col: 13, offset: 12692},
->>>>>>> 0a0c8316
-							val:        "list<",
-							ignoreCase: false,
-						},
-						&ruleRefExpr{
-<<<<<<< HEAD
-							pos:  position{line: 395, col: 21, offset: 12135},
-							name: "WS",
-						},
-						&labeledExpr{
-							pos:   position{line: 395, col: 24, offset: 12138},
-							label: "typ",
-							expr: &ruleRefExpr{
-								pos:  position{line: 395, col: 28, offset: 12142},
-=======
-							pos:  position{line: 406, col: 21, offset: 12700},
-							name: "WS",
-						},
-						&labeledExpr{
-							pos:   position{line: 406, col: 24, offset: 12703},
-							label: "typ",
-							expr: &ruleRefExpr{
-								pos:  position{line: 406, col: 28, offset: 12707},
->>>>>>> 0a0c8316
-								name: "FieldType",
-							},
-						},
-						&ruleRefExpr{
-<<<<<<< HEAD
-							pos:  position{line: 395, col: 38, offset: 12152},
-							name: "WS",
-						},
-						&litMatcher{
-							pos:        position{line: 395, col: 41, offset: 12155},
-=======
-							pos:  position{line: 406, col: 38, offset: 12717},
-							name: "WS",
-						},
-						&litMatcher{
-							pos:        position{line: 406, col: 41, offset: 12720},
->>>>>>> 0a0c8316
-							val:        ">",
-							ignoreCase: false,
-						},
-						&ruleRefExpr{
-<<<<<<< HEAD
-							pos:  position{line: 395, col: 45, offset: 12159},
-							name: "_",
-						},
-						&labeledExpr{
-							pos:   position{line: 395, col: 47, offset: 12161},
-							label: "annotations",
-							expr: &zeroOrOneExpr{
-								pos: position{line: 395, col: 59, offset: 12173},
-								expr: &ruleRefExpr{
-									pos:  position{line: 395, col: 59, offset: 12173},
-=======
-							pos:  position{line: 406, col: 45, offset: 12724},
-							name: "_",
-						},
-						&labeledExpr{
-							pos:   position{line: 406, col: 47, offset: 12726},
-							label: "annotations",
-							expr: &zeroOrOneExpr{
-								pos: position{line: 406, col: 59, offset: 12738},
-								expr: &ruleRefExpr{
-									pos:  position{line: 406, col: 59, offset: 12738},
->>>>>>> 0a0c8316
-									name: "TypeAnnotations",
-								},
-							},
-						},
-					},
-				},
-			},
-		},
-		{
-			name: "CppType",
-<<<<<<< HEAD
-			pos:  position{line: 403, col: 1, offset: 12336},
-			expr: &actionExpr{
-				pos: position{line: 403, col: 12, offset: 12347},
-				run: (*parser).callonCppType1,
-				expr: &seqExpr{
-					pos: position{line: 403, col: 12, offset: 12347},
-					exprs: []interface{}{
-						&litMatcher{
-							pos:        position{line: 403, col: 12, offset: 12347},
-=======
-			pos:  position{line: 414, col: 1, offset: 12901},
-			expr: &actionExpr{
-				pos: position{line: 414, col: 12, offset: 12912},
-				run: (*parser).callonCppType1,
-				expr: &seqExpr{
-					pos: position{line: 414, col: 12, offset: 12912},
-					exprs: []interface{}{
-						&litMatcher{
-							pos:        position{line: 414, col: 12, offset: 12912},
->>>>>>> 0a0c8316
-							val:        "cpp_type",
-							ignoreCase: false,
-						},
-						&labeledExpr{
-<<<<<<< HEAD
-							pos:   position{line: 403, col: 23, offset: 12358},
-							label: "cppType",
-							expr: &ruleRefExpr{
-								pos:  position{line: 403, col: 31, offset: 12366},
-=======
-							pos:   position{line: 414, col: 23, offset: 12923},
-							label: "cppType",
-							expr: &ruleRefExpr{
-								pos:  position{line: 414, col: 31, offset: 12931},
->>>>>>> 0a0c8316
-								name: "Literal",
-							},
-						},
-					},
-				},
-			},
-		},
-		{
-			name: "ConstValue",
-<<<<<<< HEAD
-			pos:  position{line: 407, col: 1, offset: 12403},
-			expr: &choiceExpr{
-				pos: position{line: 407, col: 15, offset: 12417},
-				alternatives: []interface{}{
-					&ruleRefExpr{
-						pos:  position{line: 407, col: 15, offset: 12417},
-						name: "Literal",
-					},
-					&ruleRefExpr{
-						pos:  position{line: 407, col: 25, offset: 12427},
-						name: "BoolConstant",
-					},
-					&ruleRefExpr{
-						pos:  position{line: 407, col: 40, offset: 12442},
-						name: "DoubleConstant",
-					},
-					&ruleRefExpr{
-						pos:  position{line: 407, col: 57, offset: 12459},
-						name: "IntConstant",
-					},
-					&ruleRefExpr{
-						pos:  position{line: 407, col: 71, offset: 12473},
-						name: "ConstMap",
-					},
-					&ruleRefExpr{
-						pos:  position{line: 407, col: 82, offset: 12484},
-						name: "ConstList",
-					},
-					&ruleRefExpr{
-						pos:  position{line: 407, col: 94, offset: 12496},
-=======
-			pos:  position{line: 418, col: 1, offset: 12968},
-			expr: &choiceExpr{
-				pos: position{line: 418, col: 15, offset: 12982},
-				alternatives: []interface{}{
-					&ruleRefExpr{
-						pos:  position{line: 418, col: 15, offset: 12982},
-						name: "Literal",
-					},
-					&ruleRefExpr{
-						pos:  position{line: 418, col: 25, offset: 12992},
-						name: "BoolConstant",
-					},
-					&ruleRefExpr{
-						pos:  position{line: 418, col: 40, offset: 13007},
-						name: "DoubleConstant",
-					},
-					&ruleRefExpr{
-						pos:  position{line: 418, col: 57, offset: 13024},
-						name: "IntConstant",
-					},
-					&ruleRefExpr{
-						pos:  position{line: 418, col: 71, offset: 13038},
-						name: "ConstMap",
-					},
-					&ruleRefExpr{
-						pos:  position{line: 418, col: 82, offset: 13049},
-						name: "ConstList",
-					},
-					&ruleRefExpr{
-						pos:  position{line: 418, col: 94, offset: 13061},
->>>>>>> 0a0c8316
-						name: "Identifier",
-					},
-				},
-			},
-		},
-		{
-			name: "TypeAnnotations",
-<<<<<<< HEAD
-			pos:  position{line: 409, col: 1, offset: 12508},
-			expr: &actionExpr{
-				pos: position{line: 409, col: 20, offset: 12527},
-				run: (*parser).callonTypeAnnotations1,
-				expr: &seqExpr{
-					pos: position{line: 409, col: 20, offset: 12527},
-					exprs: []interface{}{
-						&litMatcher{
-							pos:        position{line: 409, col: 20, offset: 12527},
-=======
-			pos:  position{line: 420, col: 1, offset: 13073},
-			expr: &actionExpr{
-				pos: position{line: 420, col: 20, offset: 13092},
-				run: (*parser).callonTypeAnnotations1,
-				expr: &seqExpr{
-					pos: position{line: 420, col: 20, offset: 13092},
-					exprs: []interface{}{
-						&litMatcher{
-							pos:        position{line: 420, col: 20, offset: 13092},
->>>>>>> 0a0c8316
-							val:        "(",
-							ignoreCase: false,
-						},
-						&ruleRefExpr{
-<<<<<<< HEAD
-							pos:  position{line: 409, col: 24, offset: 12531},
-							name: "__",
-						},
-						&labeledExpr{
-							pos:   position{line: 409, col: 27, offset: 12534},
-							label: "annotations",
-							expr: &zeroOrMoreExpr{
-								pos: position{line: 409, col: 39, offset: 12546},
-								expr: &ruleRefExpr{
-									pos:  position{line: 409, col: 39, offset: 12546},
-=======
-							pos:  position{line: 420, col: 24, offset: 13096},
-							name: "__",
-						},
-						&labeledExpr{
-							pos:   position{line: 420, col: 27, offset: 13099},
-							label: "annotations",
-							expr: &zeroOrMoreExpr{
-								pos: position{line: 420, col: 39, offset: 13111},
-								expr: &ruleRefExpr{
-									pos:  position{line: 420, col: 39, offset: 13111},
->>>>>>> 0a0c8316
-									name: "TypeAnnotation",
-								},
-							},
-						},
-						&litMatcher{
-<<<<<<< HEAD
-							pos:        position{line: 409, col: 55, offset: 12562},
-=======
-							pos:        position{line: 420, col: 55, offset: 13127},
->>>>>>> 0a0c8316
-							val:        ")",
-							ignoreCase: false,
-						},
-					},
-				},
-			},
-		},
-		{
-			name: "TypeAnnotation",
-<<<<<<< HEAD
-			pos:  position{line: 417, col: 1, offset: 12726},
-			expr: &actionExpr{
-				pos: position{line: 417, col: 19, offset: 12744},
-				run: (*parser).callonTypeAnnotation1,
-				expr: &seqExpr{
-					pos: position{line: 417, col: 19, offset: 12744},
-					exprs: []interface{}{
-						&labeledExpr{
-							pos:   position{line: 417, col: 19, offset: 12744},
-							label: "name",
-							expr: &ruleRefExpr{
-								pos:  position{line: 417, col: 24, offset: 12749},
-=======
-			pos:  position{line: 428, col: 1, offset: 13291},
-			expr: &actionExpr{
-				pos: position{line: 428, col: 19, offset: 13309},
-				run: (*parser).callonTypeAnnotation1,
-				expr: &seqExpr{
-					pos: position{line: 428, col: 19, offset: 13309},
-					exprs: []interface{}{
-						&labeledExpr{
-							pos:   position{line: 428, col: 19, offset: 13309},
-							label: "name",
-							expr: &ruleRefExpr{
-								pos:  position{line: 428, col: 24, offset: 13314},
->>>>>>> 0a0c8316
-								name: "Identifier",
-							},
-						},
-						&ruleRefExpr{
-<<<<<<< HEAD
-							pos:  position{line: 417, col: 35, offset: 12760},
-							name: "_",
-						},
-						&labeledExpr{
-							pos:   position{line: 417, col: 37, offset: 12762},
-							label: "value",
-							expr: &zeroOrOneExpr{
-								pos: position{line: 417, col: 43, offset: 12768},
+								pos: position{line: 424, col: 43, offset: 13117},
 								expr: &actionExpr{
-									pos: position{line: 417, col: 44, offset: 12769},
+									pos: position{line: 424, col: 44, offset: 13118},
 									run: (*parser).callonTypeAnnotation8,
 									expr: &seqExpr{
-										pos: position{line: 417, col: 44, offset: 12769},
+										pos: position{line: 424, col: 44, offset: 13118},
 										exprs: []interface{}{
 											&litMatcher{
-												pos:        position{line: 417, col: 44, offset: 12769},
-=======
-							pos:  position{line: 428, col: 35, offset: 13325},
-							name: "_",
-						},
-						&labeledExpr{
-							pos:   position{line: 428, col: 37, offset: 13327},
-							label: "value",
-							expr: &zeroOrOneExpr{
-								pos: position{line: 428, col: 43, offset: 13333},
-								expr: &actionExpr{
-									pos: position{line: 428, col: 44, offset: 13334},
-									run: (*parser).callonTypeAnnotation8,
-									expr: &seqExpr{
-										pos: position{line: 428, col: 44, offset: 13334},
-										exprs: []interface{}{
-											&litMatcher{
-												pos:        position{line: 428, col: 44, offset: 13334},
->>>>>>> 0a0c8316
+												pos:        position{line: 424, col: 44, offset: 13118},
 												val:        "=",
 												ignoreCase: false,
 											},
 											&ruleRefExpr{
-<<<<<<< HEAD
-												pos:  position{line: 417, col: 48, offset: 12773},
+												pos:  position{line: 424, col: 48, offset: 13122},
 												name: "__",
 											},
 											&labeledExpr{
-												pos:   position{line: 417, col: 51, offset: 12776},
+												pos:   position{line: 424, col: 51, offset: 13125},
 												label: "value",
 												expr: &ruleRefExpr{
-													pos:  position{line: 417, col: 57, offset: 12782},
-=======
-												pos:  position{line: 428, col: 48, offset: 13338},
-												name: "__",
-											},
-											&labeledExpr{
-												pos:   position{line: 428, col: 51, offset: 13341},
-												label: "value",
-												expr: &ruleRefExpr{
-													pos:  position{line: 428, col: 57, offset: 13347},
->>>>>>> 0a0c8316
+													pos:  position{line: 424, col: 57, offset: 13131},
 													name: "Literal",
 												},
 											},
@@ -3247,24 +1874,14 @@
 							},
 						},
 						&zeroOrOneExpr{
-<<<<<<< HEAD
-							pos: position{line: 417, col: 89, offset: 12814},
+							pos: position{line: 424, col: 89, offset: 13163},
 							expr: &ruleRefExpr{
-								pos:  position{line: 417, col: 89, offset: 12814},
-=======
-							pos: position{line: 428, col: 89, offset: 13379},
-							expr: &ruleRefExpr{
-								pos:  position{line: 428, col: 89, offset: 13379},
->>>>>>> 0a0c8316
+								pos:  position{line: 424, col: 89, offset: 13163},
 								name: "ListSeparator",
 							},
 						},
 						&ruleRefExpr{
-<<<<<<< HEAD
-							pos:  position{line: 417, col: 104, offset: 12829},
-=======
-							pos:  position{line: 428, col: 104, offset: 13394},
->>>>>>> 0a0c8316
+							pos:  position{line: 424, col: 104, offset: 13178},
 							name: "__",
 						},
 					},
@@ -3273,70 +1890,40 @@
 		},
 		{
 			name: "BoolConstant",
-<<<<<<< HEAD
-			pos:  position{line: 428, col: 1, offset: 13025},
+			pos:  position{line: 435, col: 1, offset: 13374},
 			expr: &actionExpr{
-				pos: position{line: 428, col: 17, offset: 13041},
+				pos: position{line: 435, col: 17, offset: 13390},
 				run: (*parser).callonBoolConstant1,
 				expr: &choiceExpr{
-					pos: position{line: 428, col: 18, offset: 13042},
+					pos: position{line: 435, col: 18, offset: 13391},
 					alternatives: []interface{}{
 						&litMatcher{
-							pos:        position{line: 428, col: 18, offset: 13042},
-=======
-			pos:  position{line: 439, col: 1, offset: 13590},
+							pos:        position{line: 435, col: 18, offset: 13391},
+							val:        "true",
+							ignoreCase: false,
+						},
+						&litMatcher{
+							pos:        position{line: 435, col: 27, offset: 13400},
+							val:        "false",
+							ignoreCase: false,
+						},
+					},
+				},
+			},
+		},
+		{
+			name: "IntConstant",
+			pos:  position{line: 439, col: 1, offset: 13455},
 			expr: &actionExpr{
-				pos: position{line: 439, col: 17, offset: 13606},
-				run: (*parser).callonBoolConstant1,
-				expr: &choiceExpr{
-					pos: position{line: 439, col: 18, offset: 13607},
-					alternatives: []interface{}{
-						&litMatcher{
-							pos:        position{line: 439, col: 18, offset: 13607},
->>>>>>> 0a0c8316
-							val:        "true",
-							ignoreCase: false,
-						},
-						&litMatcher{
-<<<<<<< HEAD
-							pos:        position{line: 428, col: 27, offset: 13051},
-=======
-							pos:        position{line: 439, col: 27, offset: 13616},
->>>>>>> 0a0c8316
-							val:        "false",
-							ignoreCase: false,
-						},
-					},
-				},
-			},
-		},
-		{
-			name: "IntConstant",
-<<<<<<< HEAD
-			pos:  position{line: 432, col: 1, offset: 13106},
-			expr: &actionExpr{
-				pos: position{line: 432, col: 16, offset: 13121},
+				pos: position{line: 439, col: 16, offset: 13470},
 				run: (*parser).callonIntConstant1,
 				expr: &seqExpr{
-					pos: position{line: 432, col: 16, offset: 13121},
+					pos: position{line: 439, col: 16, offset: 13470},
 					exprs: []interface{}{
 						&zeroOrOneExpr{
-							pos: position{line: 432, col: 16, offset: 13121},
+							pos: position{line: 439, col: 16, offset: 13470},
 							expr: &charClassMatcher{
-								pos:        position{line: 432, col: 16, offset: 13121},
-=======
-			pos:  position{line: 443, col: 1, offset: 13671},
-			expr: &actionExpr{
-				pos: position{line: 443, col: 16, offset: 13686},
-				run: (*parser).callonIntConstant1,
-				expr: &seqExpr{
-					pos: position{line: 443, col: 16, offset: 13686},
-					exprs: []interface{}{
-						&zeroOrOneExpr{
-							pos: position{line: 443, col: 16, offset: 13686},
-							expr: &charClassMatcher{
-								pos:        position{line: 443, col: 16, offset: 13686},
->>>>>>> 0a0c8316
+								pos:        position{line: 439, col: 16, offset: 13470},
 								val:        "[-+]",
 								chars:      []rune{'-', '+'},
 								ignoreCase: false,
@@ -3344,15 +1931,9 @@
 							},
 						},
 						&oneOrMoreExpr{
-<<<<<<< HEAD
-							pos: position{line: 432, col: 22, offset: 13127},
+							pos: position{line: 439, col: 22, offset: 13476},
 							expr: &ruleRefExpr{
-								pos:  position{line: 432, col: 22, offset: 13127},
-=======
-							pos: position{line: 443, col: 22, offset: 13692},
-							expr: &ruleRefExpr{
-								pos:  position{line: 443, col: 22, offset: 13692},
->>>>>>> 0a0c8316
+								pos:  position{line: 439, col: 22, offset: 13476},
 								name: "Digit",
 							},
 						},
@@ -3362,31 +1943,17 @@
 		},
 		{
 			name: "DoubleConstant",
-<<<<<<< HEAD
-			pos:  position{line: 436, col: 1, offset: 13191},
+			pos:  position{line: 443, col: 1, offset: 13540},
 			expr: &actionExpr{
-				pos: position{line: 436, col: 19, offset: 13209},
+				pos: position{line: 443, col: 19, offset: 13558},
 				run: (*parser).callonDoubleConstant1,
 				expr: &seqExpr{
-					pos: position{line: 436, col: 19, offset: 13209},
+					pos: position{line: 443, col: 19, offset: 13558},
 					exprs: []interface{}{
 						&zeroOrOneExpr{
-							pos: position{line: 436, col: 19, offset: 13209},
+							pos: position{line: 443, col: 19, offset: 13558},
 							expr: &charClassMatcher{
-								pos:        position{line: 436, col: 19, offset: 13209},
-=======
-			pos:  position{line: 447, col: 1, offset: 13756},
-			expr: &actionExpr{
-				pos: position{line: 447, col: 19, offset: 13774},
-				run: (*parser).callonDoubleConstant1,
-				expr: &seqExpr{
-					pos: position{line: 447, col: 19, offset: 13774},
-					exprs: []interface{}{
-						&zeroOrOneExpr{
-							pos: position{line: 447, col: 19, offset: 13774},
-							expr: &charClassMatcher{
-								pos:        position{line: 447, col: 19, offset: 13774},
->>>>>>> 0a0c8316
+								pos:        position{line: 443, col: 19, offset: 13558},
 								val:        "[+-]",
 								chars:      []rune{'+', '-'},
 								ignoreCase: false,
@@ -3394,67 +1961,38 @@
 							},
 						},
 						&zeroOrMoreExpr{
-<<<<<<< HEAD
-							pos: position{line: 436, col: 25, offset: 13215},
+							pos: position{line: 443, col: 25, offset: 13564},
 							expr: &ruleRefExpr{
-								pos:  position{line: 436, col: 25, offset: 13215},
-=======
-							pos: position{line: 447, col: 25, offset: 13780},
+								pos:  position{line: 443, col: 25, offset: 13564},
+								name: "Digit",
+							},
+						},
+						&litMatcher{
+							pos:        position{line: 443, col: 32, offset: 13571},
+							val:        ".",
+							ignoreCase: false,
+						},
+						&zeroOrMoreExpr{
+							pos: position{line: 443, col: 36, offset: 13575},
 							expr: &ruleRefExpr{
-								pos:  position{line: 447, col: 25, offset: 13780},
->>>>>>> 0a0c8316
+								pos:  position{line: 443, col: 36, offset: 13575},
 								name: "Digit",
 							},
 						},
-						&litMatcher{
-<<<<<<< HEAD
-							pos:        position{line: 436, col: 32, offset: 13222},
-=======
-							pos:        position{line: 447, col: 32, offset: 13787},
->>>>>>> 0a0c8316
-							val:        ".",
-							ignoreCase: false,
-						},
-						&zeroOrMoreExpr{
-<<<<<<< HEAD
-							pos: position{line: 436, col: 36, offset: 13226},
-							expr: &ruleRefExpr{
-								pos:  position{line: 436, col: 36, offset: 13226},
-=======
-							pos: position{line: 447, col: 36, offset: 13791},
-							expr: &ruleRefExpr{
-								pos:  position{line: 447, col: 36, offset: 13791},
->>>>>>> 0a0c8316
-								name: "Digit",
-							},
-						},
 						&zeroOrOneExpr{
-<<<<<<< HEAD
-							pos: position{line: 436, col: 43, offset: 13233},
+							pos: position{line: 443, col: 43, offset: 13582},
 							expr: &seqExpr{
-								pos: position{line: 436, col: 45, offset: 13235},
+								pos: position{line: 443, col: 45, offset: 13584},
 								exprs: []interface{}{
 									&charClassMatcher{
-										pos:        position{line: 436, col: 45, offset: 13235},
-=======
-							pos: position{line: 447, col: 43, offset: 13798},
-							expr: &seqExpr{
-								pos: position{line: 447, col: 45, offset: 13800},
-								exprs: []interface{}{
-									&charClassMatcher{
-										pos:        position{line: 447, col: 45, offset: 13800},
->>>>>>> 0a0c8316
+										pos:        position{line: 443, col: 45, offset: 13584},
 										val:        "['Ee']",
 										chars:      []rune{'\'', 'E', 'e', '\''},
 										ignoreCase: false,
 										inverted:   false,
 									},
 									&ruleRefExpr{
-<<<<<<< HEAD
-										pos:  position{line: 436, col: 52, offset: 13242},
-=======
-										pos:  position{line: 447, col: 52, offset: 13807},
->>>>>>> 0a0c8316
+										pos:  position{line: 443, col: 52, offset: 13591},
 										name: "IntConstant",
 									},
 								},
@@ -3466,240 +2004,129 @@
 		},
 		{
 			name: "ConstList",
-<<<<<<< HEAD
-			pos:  position{line: 440, col: 1, offset: 13312},
+			pos:  position{line: 447, col: 1, offset: 13661},
 			expr: &actionExpr{
-				pos: position{line: 440, col: 14, offset: 13325},
+				pos: position{line: 447, col: 14, offset: 13674},
 				run: (*parser).callonConstList1,
 				expr: &seqExpr{
-					pos: position{line: 440, col: 14, offset: 13325},
+					pos: position{line: 447, col: 14, offset: 13674},
 					exprs: []interface{}{
 						&litMatcher{
-							pos:        position{line: 440, col: 14, offset: 13325},
-=======
-			pos:  position{line: 451, col: 1, offset: 13877},
-			expr: &actionExpr{
-				pos: position{line: 451, col: 14, offset: 13890},
-				run: (*parser).callonConstList1,
-				expr: &seqExpr{
-					pos: position{line: 451, col: 14, offset: 13890},
-					exprs: []interface{}{
-						&litMatcher{
-							pos:        position{line: 451, col: 14, offset: 13890},
->>>>>>> 0a0c8316
+							pos:        position{line: 447, col: 14, offset: 13674},
 							val:        "[",
 							ignoreCase: false,
 						},
 						&ruleRefExpr{
-<<<<<<< HEAD
-							pos:  position{line: 440, col: 18, offset: 13329},
+							pos:  position{line: 447, col: 18, offset: 13678},
 							name: "__",
 						},
 						&labeledExpr{
-							pos:   position{line: 440, col: 21, offset: 13332},
+							pos:   position{line: 447, col: 21, offset: 13681},
 							label: "values",
 							expr: &zeroOrMoreExpr{
-								pos: position{line: 440, col: 28, offset: 13339},
+								pos: position{line: 447, col: 28, offset: 13688},
 								expr: &seqExpr{
-									pos: position{line: 440, col: 29, offset: 13340},
+									pos: position{line: 447, col: 29, offset: 13689},
 									exprs: []interface{}{
 										&ruleRefExpr{
-											pos:  position{line: 440, col: 29, offset: 13340},
+											pos:  position{line: 447, col: 29, offset: 13689},
 											name: "ConstValue",
 										},
 										&ruleRefExpr{
-											pos:  position{line: 440, col: 40, offset: 13351},
+											pos:  position{line: 447, col: 40, offset: 13700},
 											name: "__",
 										},
 										&zeroOrOneExpr{
-											pos: position{line: 440, col: 43, offset: 13354},
+											pos: position{line: 447, col: 43, offset: 13703},
 											expr: &ruleRefExpr{
-												pos:  position{line: 440, col: 43, offset: 13354},
-=======
-							pos:  position{line: 451, col: 18, offset: 13894},
+												pos:  position{line: 447, col: 43, offset: 13703},
+												name: "ListSeparator",
+											},
+										},
+										&ruleRefExpr{
+											pos:  position{line: 447, col: 58, offset: 13718},
+											name: "__",
+										},
+									},
+								},
+							},
+						},
+						&ruleRefExpr{
+							pos:  position{line: 447, col: 63, offset: 13723},
 							name: "__",
 						},
-						&labeledExpr{
-							pos:   position{line: 451, col: 21, offset: 13897},
+						&litMatcher{
+							pos:        position{line: 447, col: 66, offset: 13726},
+							val:        "]",
+							ignoreCase: false,
+						},
+					},
+				},
+			},
+		},
+		{
+			name: "ConstMap",
+			pos:  position{line: 456, col: 1, offset: 13920},
+			expr: &actionExpr{
+				pos: position{line: 456, col: 13, offset: 13932},
+				run: (*parser).callonConstMap1,
+				expr: &seqExpr{
+					pos: position{line: 456, col: 13, offset: 13932},
+					exprs: []interface{}{
+						&litMatcher{
+							pos:        position{line: 456, col: 13, offset: 13932},
+							val:        "{",
+							ignoreCase: false,
+						},
+						&ruleRefExpr{
+							pos:  position{line: 456, col: 17, offset: 13936},
+							name: "__",
+						},
+						&labeledExpr{
+							pos:   position{line: 456, col: 20, offset: 13939},
 							label: "values",
 							expr: &zeroOrMoreExpr{
-								pos: position{line: 451, col: 28, offset: 13904},
+								pos: position{line: 456, col: 27, offset: 13946},
 								expr: &seqExpr{
-									pos: position{line: 451, col: 29, offset: 13905},
+									pos: position{line: 456, col: 28, offset: 13947},
 									exprs: []interface{}{
 										&ruleRefExpr{
-											pos:  position{line: 451, col: 29, offset: 13905},
+											pos:  position{line: 456, col: 28, offset: 13947},
 											name: "ConstValue",
 										},
 										&ruleRefExpr{
-											pos:  position{line: 451, col: 40, offset: 13916},
+											pos:  position{line: 456, col: 39, offset: 13958},
 											name: "__",
 										},
-										&zeroOrOneExpr{
-											pos: position{line: 451, col: 43, offset: 13919},
-											expr: &ruleRefExpr{
-												pos:  position{line: 451, col: 43, offset: 13919},
->>>>>>> 0a0c8316
-												name: "ListSeparator",
-											},
-										},
-										&ruleRefExpr{
-<<<<<<< HEAD
-											pos:  position{line: 440, col: 58, offset: 13369},
-=======
-											pos:  position{line: 451, col: 58, offset: 13934},
->>>>>>> 0a0c8316
-											name: "__",
-										},
-									},
-								},
-							},
-						},
-						&ruleRefExpr{
-<<<<<<< HEAD
-							pos:  position{line: 440, col: 63, offset: 13374},
-							name: "__",
-						},
-						&litMatcher{
-							pos:        position{line: 440, col: 66, offset: 13377},
-=======
-							pos:  position{line: 451, col: 63, offset: 13939},
-							name: "__",
-						},
-						&litMatcher{
-							pos:        position{line: 451, col: 66, offset: 13942},
->>>>>>> 0a0c8316
-							val:        "]",
-							ignoreCase: false,
-						},
-					},
-				},
-			},
-		},
-		{
-			name: "ConstMap",
-<<<<<<< HEAD
-			pos:  position{line: 449, col: 1, offset: 13571},
-			expr: &actionExpr{
-				pos: position{line: 449, col: 13, offset: 13583},
-				run: (*parser).callonConstMap1,
-				expr: &seqExpr{
-					pos: position{line: 449, col: 13, offset: 13583},
-					exprs: []interface{}{
-						&litMatcher{
-							pos:        position{line: 449, col: 13, offset: 13583},
-=======
-			pos:  position{line: 460, col: 1, offset: 14136},
-			expr: &actionExpr{
-				pos: position{line: 460, col: 13, offset: 14148},
-				run: (*parser).callonConstMap1,
-				expr: &seqExpr{
-					pos: position{line: 460, col: 13, offset: 14148},
-					exprs: []interface{}{
-						&litMatcher{
-							pos:        position{line: 460, col: 13, offset: 14148},
->>>>>>> 0a0c8316
-							val:        "{",
-							ignoreCase: false,
-						},
-						&ruleRefExpr{
-<<<<<<< HEAD
-							pos:  position{line: 449, col: 17, offset: 13587},
-							name: "__",
-						},
-						&labeledExpr{
-							pos:   position{line: 449, col: 20, offset: 13590},
-							label: "values",
-							expr: &zeroOrMoreExpr{
-								pos: position{line: 449, col: 27, offset: 13597},
-								expr: &seqExpr{
-									pos: position{line: 449, col: 28, offset: 13598},
-									exprs: []interface{}{
-										&ruleRefExpr{
-											pos:  position{line: 449, col: 28, offset: 13598},
-											name: "ConstValue",
-										},
-										&ruleRefExpr{
-											pos:  position{line: 449, col: 39, offset: 13609},
-											name: "__",
-										},
 										&litMatcher{
-											pos:        position{line: 449, col: 42, offset: 13612},
-=======
-							pos:  position{line: 460, col: 17, offset: 14152},
-							name: "__",
-						},
-						&labeledExpr{
-							pos:   position{line: 460, col: 20, offset: 14155},
-							label: "values",
-							expr: &zeroOrMoreExpr{
-								pos: position{line: 460, col: 27, offset: 14162},
-								expr: &seqExpr{
-									pos: position{line: 460, col: 28, offset: 14163},
-									exprs: []interface{}{
-										&ruleRefExpr{
-											pos:  position{line: 460, col: 28, offset: 14163},
-											name: "ConstValue",
-										},
-										&ruleRefExpr{
-											pos:  position{line: 460, col: 39, offset: 14174},
-											name: "__",
-										},
-										&litMatcher{
-											pos:        position{line: 460, col: 42, offset: 14177},
->>>>>>> 0a0c8316
+											pos:        position{line: 456, col: 42, offset: 13961},
 											val:        ":",
 											ignoreCase: false,
 										},
 										&ruleRefExpr{
-<<<<<<< HEAD
-											pos:  position{line: 449, col: 46, offset: 13616},
+											pos:  position{line: 456, col: 46, offset: 13965},
 											name: "__",
 										},
 										&ruleRefExpr{
-											pos:  position{line: 449, col: 49, offset: 13619},
+											pos:  position{line: 456, col: 49, offset: 13968},
 											name: "ConstValue",
 										},
 										&ruleRefExpr{
-											pos:  position{line: 449, col: 60, offset: 13630},
+											pos:  position{line: 456, col: 60, offset: 13979},
 											name: "__",
 										},
 										&choiceExpr{
-											pos: position{line: 449, col: 64, offset: 13634},
+											pos: position{line: 456, col: 64, offset: 13983},
 											alternatives: []interface{}{
 												&litMatcher{
-													pos:        position{line: 449, col: 64, offset: 13634},
-=======
-											pos:  position{line: 460, col: 46, offset: 14181},
-											name: "__",
-										},
-										&ruleRefExpr{
-											pos:  position{line: 460, col: 49, offset: 14184},
-											name: "ConstValue",
-										},
-										&ruleRefExpr{
-											pos:  position{line: 460, col: 60, offset: 14195},
-											name: "__",
-										},
-										&choiceExpr{
-											pos: position{line: 460, col: 64, offset: 14199},
-											alternatives: []interface{}{
-												&litMatcher{
-													pos:        position{line: 460, col: 64, offset: 14199},
->>>>>>> 0a0c8316
+													pos:        position{line: 456, col: 64, offset: 13983},
 													val:        ",",
 													ignoreCase: false,
 												},
 												&andExpr{
-<<<<<<< HEAD
-													pos: position{line: 449, col: 70, offset: 13640},
+													pos: position{line: 456, col: 70, offset: 13989},
 													expr: &litMatcher{
-														pos:        position{line: 449, col: 71, offset: 13641},
-=======
-													pos: position{line: 460, col: 70, offset: 14205},
-													expr: &litMatcher{
-														pos:        position{line: 460, col: 71, offset: 14206},
->>>>>>> 0a0c8316
+														pos:        position{line: 456, col: 71, offset: 13990},
 														val:        "}",
 														ignoreCase: false,
 													},
@@ -3707,11 +2134,7 @@
 											},
 										},
 										&ruleRefExpr{
-<<<<<<< HEAD
-											pos:  position{line: 449, col: 76, offset: 13646},
-=======
-											pos:  position{line: 460, col: 76, offset: 14211},
->>>>>>> 0a0c8316
+											pos:  position{line: 456, col: 76, offset: 13995},
 											name: "__",
 										},
 									},
@@ -3719,11 +2142,7 @@
 							},
 						},
 						&litMatcher{
-<<<<<<< HEAD
-							pos:        position{line: 449, col: 81, offset: 13651},
-=======
-							pos:        position{line: 460, col: 81, offset: 14216},
->>>>>>> 0a0c8316
+							pos:        position{line: 456, col: 81, offset: 14000},
 							val:        "}",
 							ignoreCase: false,
 						},
@@ -3733,251 +2152,137 @@
 		},
 		{
 			name: "FrugalStatement",
-<<<<<<< HEAD
-			pos:  position{line: 469, col: 1, offset: 14201},
+			pos:  position{line: 476, col: 1, offset: 14550},
 			expr: &ruleRefExpr{
-				pos:  position{line: 469, col: 20, offset: 14220},
-=======
-			pos:  position{line: 480, col: 1, offset: 14766},
-			expr: &ruleRefExpr{
-				pos:  position{line: 480, col: 20, offset: 14785},
->>>>>>> 0a0c8316
+				pos:  position{line: 476, col: 20, offset: 14569},
 				name: "Scope",
 			},
 		},
 		{
 			name: "Scope",
-<<<<<<< HEAD
-			pos:  position{line: 471, col: 1, offset: 14227},
+			pos:  position{line: 478, col: 1, offset: 14576},
 			expr: &actionExpr{
-				pos: position{line: 471, col: 10, offset: 14236},
+				pos: position{line: 478, col: 10, offset: 14585},
 				run: (*parser).callonScope1,
 				expr: &seqExpr{
-					pos: position{line: 471, col: 10, offset: 14236},
+					pos: position{line: 478, col: 10, offset: 14585},
 					exprs: []interface{}{
 						&labeledExpr{
-							pos:   position{line: 471, col: 10, offset: 14236},
+							pos:   position{line: 478, col: 10, offset: 14585},
 							label: "docstr",
 							expr: &zeroOrOneExpr{
-								pos: position{line: 471, col: 17, offset: 14243},
+								pos: position{line: 478, col: 17, offset: 14592},
 								expr: &seqExpr{
-									pos: position{line: 471, col: 18, offset: 14244},
+									pos: position{line: 478, col: 18, offset: 14593},
 									exprs: []interface{}{
 										&ruleRefExpr{
-											pos:  position{line: 471, col: 18, offset: 14244},
+											pos:  position{line: 478, col: 18, offset: 14593},
 											name: "DocString",
 										},
 										&ruleRefExpr{
-											pos:  position{line: 471, col: 28, offset: 14254},
-=======
-			pos:  position{line: 482, col: 1, offset: 14792},
-			expr: &actionExpr{
-				pos: position{line: 482, col: 10, offset: 14801},
-				run: (*parser).callonScope1,
-				expr: &seqExpr{
-					pos: position{line: 482, col: 10, offset: 14801},
-					exprs: []interface{}{
-						&labeledExpr{
-							pos:   position{line: 482, col: 10, offset: 14801},
-							label: "docstr",
+											pos:  position{line: 478, col: 28, offset: 14603},
+											name: "__",
+										},
+									},
+								},
+							},
+						},
+						&litMatcher{
+							pos:        position{line: 478, col: 33, offset: 14608},
+							val:        "scope",
+							ignoreCase: false,
+						},
+						&ruleRefExpr{
+							pos:  position{line: 478, col: 41, offset: 14616},
+							name: "__",
+						},
+						&labeledExpr{
+							pos:   position{line: 478, col: 44, offset: 14619},
+							label: "name",
+							expr: &ruleRefExpr{
+								pos:  position{line: 478, col: 49, offset: 14624},
+								name: "Identifier",
+							},
+						},
+						&ruleRefExpr{
+							pos:  position{line: 478, col: 60, offset: 14635},
+							name: "__",
+						},
+						&labeledExpr{
+							pos:   position{line: 478, col: 63, offset: 14638},
+							label: "prefix",
 							expr: &zeroOrOneExpr{
-								pos: position{line: 482, col: 17, offset: 14808},
+								pos: position{line: 478, col: 70, offset: 14645},
+								expr: &ruleRefExpr{
+									pos:  position{line: 478, col: 70, offset: 14645},
+									name: "Prefix",
+								},
+							},
+						},
+						&ruleRefExpr{
+							pos:  position{line: 478, col: 78, offset: 14653},
+							name: "__",
+						},
+						&litMatcher{
+							pos:        position{line: 478, col: 81, offset: 14656},
+							val:        "{",
+							ignoreCase: false,
+						},
+						&ruleRefExpr{
+							pos:  position{line: 478, col: 85, offset: 14660},
+							name: "__",
+						},
+						&labeledExpr{
+							pos:   position{line: 478, col: 88, offset: 14663},
+							label: "operations",
+							expr: &zeroOrMoreExpr{
+								pos: position{line: 478, col: 99, offset: 14674},
 								expr: &seqExpr{
-									pos: position{line: 482, col: 18, offset: 14809},
+									pos: position{line: 478, col: 100, offset: 14675},
 									exprs: []interface{}{
 										&ruleRefExpr{
-											pos:  position{line: 482, col: 18, offset: 14809},
-											name: "DocString",
+											pos:  position{line: 478, col: 100, offset: 14675},
+											name: "Operation",
 										},
 										&ruleRefExpr{
-											pos:  position{line: 482, col: 28, offset: 14819},
->>>>>>> 0a0c8316
+											pos:  position{line: 478, col: 110, offset: 14685},
 											name: "__",
 										},
 									},
 								},
 							},
 						},
-						&litMatcher{
-<<<<<<< HEAD
-							pos:        position{line: 471, col: 33, offset: 14259},
-=======
-							pos:        position{line: 482, col: 33, offset: 14824},
->>>>>>> 0a0c8316
-							val:        "scope",
-							ignoreCase: false,
-						},
-						&ruleRefExpr{
-<<<<<<< HEAD
-							pos:  position{line: 471, col: 41, offset: 14267},
-							name: "__",
-						},
-						&labeledExpr{
-							pos:   position{line: 471, col: 44, offset: 14270},
-							label: "name",
-							expr: &ruleRefExpr{
-								pos:  position{line: 471, col: 49, offset: 14275},
-=======
-							pos:  position{line: 482, col: 41, offset: 14832},
-							name: "__",
-						},
-						&labeledExpr{
-							pos:   position{line: 482, col: 44, offset: 14835},
-							label: "name",
-							expr: &ruleRefExpr{
-								pos:  position{line: 482, col: 49, offset: 14840},
->>>>>>> 0a0c8316
-								name: "Identifier",
-							},
-						},
-						&ruleRefExpr{
-<<<<<<< HEAD
-							pos:  position{line: 471, col: 60, offset: 14286},
-							name: "__",
-						},
-						&labeledExpr{
-							pos:   position{line: 471, col: 63, offset: 14289},
-							label: "prefix",
-							expr: &zeroOrOneExpr{
-								pos: position{line: 471, col: 70, offset: 14296},
-								expr: &ruleRefExpr{
-									pos:  position{line: 471, col: 70, offset: 14296},
-=======
-							pos:  position{line: 482, col: 60, offset: 14851},
-							name: "__",
-						},
-						&labeledExpr{
-							pos:   position{line: 482, col: 63, offset: 14854},
-							label: "prefix",
-							expr: &zeroOrOneExpr{
-								pos: position{line: 482, col: 70, offset: 14861},
-								expr: &ruleRefExpr{
-									pos:  position{line: 482, col: 70, offset: 14861},
->>>>>>> 0a0c8316
-									name: "Prefix",
-								},
-							},
-						},
-						&ruleRefExpr{
-<<<<<<< HEAD
-							pos:  position{line: 471, col: 78, offset: 14304},
-							name: "__",
-						},
-						&litMatcher{
-							pos:        position{line: 471, col: 81, offset: 14307},
-=======
-							pos:  position{line: 482, col: 78, offset: 14869},
-							name: "__",
-						},
-						&litMatcher{
-							pos:        position{line: 482, col: 81, offset: 14872},
->>>>>>> 0a0c8316
-							val:        "{",
-							ignoreCase: false,
-						},
-						&ruleRefExpr{
-<<<<<<< HEAD
-							pos:  position{line: 471, col: 85, offset: 14311},
-							name: "__",
-						},
-						&labeledExpr{
-							pos:   position{line: 471, col: 88, offset: 14314},
-							label: "operations",
-							expr: &zeroOrMoreExpr{
-								pos: position{line: 471, col: 99, offset: 14325},
-								expr: &seqExpr{
-									pos: position{line: 471, col: 100, offset: 14326},
-									exprs: []interface{}{
-										&ruleRefExpr{
-											pos:  position{line: 471, col: 100, offset: 14326},
-											name: "Operation",
-										},
-										&ruleRefExpr{
-											pos:  position{line: 471, col: 110, offset: 14336},
-=======
-							pos:  position{line: 482, col: 85, offset: 14876},
-							name: "__",
-						},
-						&labeledExpr{
-							pos:   position{line: 482, col: 88, offset: 14879},
-							label: "operations",
-							expr: &zeroOrMoreExpr{
-								pos: position{line: 482, col: 99, offset: 14890},
-								expr: &seqExpr{
-									pos: position{line: 482, col: 100, offset: 14891},
-									exprs: []interface{}{
-										&ruleRefExpr{
-											pos:  position{line: 482, col: 100, offset: 14891},
-											name: "Operation",
-										},
-										&ruleRefExpr{
-											pos:  position{line: 482, col: 110, offset: 14901},
->>>>>>> 0a0c8316
-											name: "__",
-										},
-									},
-								},
-							},
-						},
 						&choiceExpr{
-<<<<<<< HEAD
-							pos: position{line: 471, col: 116, offset: 14342},
+							pos: position{line: 478, col: 116, offset: 14691},
 							alternatives: []interface{}{
 								&litMatcher{
-									pos:        position{line: 471, col: 116, offset: 14342},
-=======
-							pos: position{line: 482, col: 116, offset: 14907},
-							alternatives: []interface{}{
-								&litMatcher{
-									pos:        position{line: 482, col: 116, offset: 14907},
->>>>>>> 0a0c8316
+									pos:        position{line: 478, col: 116, offset: 14691},
 									val:        "}",
 									ignoreCase: false,
 								},
 								&ruleRefExpr{
-<<<<<<< HEAD
-									pos:  position{line: 471, col: 122, offset: 14348},
-=======
-									pos:  position{line: 482, col: 122, offset: 14913},
->>>>>>> 0a0c8316
+									pos:  position{line: 478, col: 122, offset: 14697},
 									name: "EndOfScopeError",
 								},
 							},
 						},
 						&ruleRefExpr{
-<<<<<<< HEAD
-							pos:  position{line: 471, col: 139, offset: 14365},
+							pos:  position{line: 478, col: 139, offset: 14714},
 							name: "_",
 						},
 						&labeledExpr{
-							pos:   position{line: 471, col: 141, offset: 14367},
+							pos:   position{line: 478, col: 141, offset: 14716},
 							label: "annotations",
 							expr: &zeroOrOneExpr{
-								pos: position{line: 471, col: 153, offset: 14379},
+								pos: position{line: 478, col: 153, offset: 14728},
 								expr: &ruleRefExpr{
-									pos:  position{line: 471, col: 153, offset: 14379},
-=======
-							pos:  position{line: 482, col: 139, offset: 14930},
-							name: "_",
-						},
-						&labeledExpr{
-							pos:   position{line: 482, col: 141, offset: 14932},
-							label: "annotations",
-							expr: &zeroOrOneExpr{
-								pos: position{line: 482, col: 153, offset: 14944},
-								expr: &ruleRefExpr{
-									pos:  position{line: 482, col: 153, offset: 14944},
->>>>>>> 0a0c8316
+									pos:  position{line: 478, col: 153, offset: 14728},
 									name: "TypeAnnotations",
 								},
 							},
 						},
 						&ruleRefExpr{
-<<<<<<< HEAD
-							pos:  position{line: 471, col: 170, offset: 14396},
-=======
-							pos:  position{line: 482, col: 170, offset: 14961},
->>>>>>> 0a0c8316
+							pos:  position{line: 478, col: 170, offset: 14745},
 							name: "EOS",
 						},
 					},
@@ -3986,91 +2291,49 @@
 		},
 		{
 			name: "EndOfScopeError",
-<<<<<<< HEAD
-			pos:  position{line: 493, col: 1, offset: 14993},
+			pos:  position{line: 500, col: 1, offset: 15342},
 			expr: &actionExpr{
-				pos: position{line: 493, col: 20, offset: 15012},
+				pos: position{line: 500, col: 20, offset: 15361},
 				run: (*parser).callonEndOfScopeError1,
 				expr: &anyMatcher{
-					line: 493, col: 20, offset: 15012,
-=======
-			pos:  position{line: 504, col: 1, offset: 15558},
+					line: 500, col: 20, offset: 15361,
+				},
+			},
+		},
+		{
+			name: "Prefix",
+			pos:  position{line: 504, col: 1, offset: 15428},
 			expr: &actionExpr{
-				pos: position{line: 504, col: 20, offset: 15577},
-				run: (*parser).callonEndOfScopeError1,
-				expr: &anyMatcher{
-					line: 504, col: 20, offset: 15577,
->>>>>>> 0a0c8316
-				},
-			},
-		},
-		{
-			name: "Prefix",
-<<<<<<< HEAD
-			pos:  position{line: 497, col: 1, offset: 15079},
-			expr: &actionExpr{
-				pos: position{line: 497, col: 11, offset: 15089},
+				pos: position{line: 504, col: 11, offset: 15438},
 				run: (*parser).callonPrefix1,
 				expr: &seqExpr{
-					pos: position{line: 497, col: 11, offset: 15089},
+					pos: position{line: 504, col: 11, offset: 15438},
 					exprs: []interface{}{
 						&litMatcher{
-							pos:        position{line: 497, col: 11, offset: 15089},
-=======
-			pos:  position{line: 508, col: 1, offset: 15644},
-			expr: &actionExpr{
-				pos: position{line: 508, col: 11, offset: 15654},
-				run: (*parser).callonPrefix1,
-				expr: &seqExpr{
-					pos: position{line: 508, col: 11, offset: 15654},
-					exprs: []interface{}{
-						&litMatcher{
-							pos:        position{line: 508, col: 11, offset: 15654},
->>>>>>> 0a0c8316
+							pos:        position{line: 504, col: 11, offset: 15438},
 							val:        "prefix",
 							ignoreCase: false,
 						},
 						&ruleRefExpr{
-<<<<<<< HEAD
-							pos:  position{line: 497, col: 20, offset: 15098},
+							pos:  position{line: 504, col: 20, offset: 15447},
 							name: "__",
 						},
 						&ruleRefExpr{
-							pos:  position{line: 497, col: 23, offset: 15101},
+							pos:  position{line: 504, col: 23, offset: 15450},
 							name: "PrefixToken",
 						},
 						&zeroOrMoreExpr{
-							pos: position{line: 497, col: 35, offset: 15113},
+							pos: position{line: 504, col: 35, offset: 15462},
 							expr: &seqExpr{
-								pos: position{line: 497, col: 36, offset: 15114},
+								pos: position{line: 504, col: 36, offset: 15463},
 								exprs: []interface{}{
 									&litMatcher{
-										pos:        position{line: 497, col: 36, offset: 15114},
-=======
-							pos:  position{line: 508, col: 20, offset: 15663},
-							name: "__",
-						},
-						&ruleRefExpr{
-							pos:  position{line: 508, col: 23, offset: 15666},
-							name: "PrefixToken",
-						},
-						&zeroOrMoreExpr{
-							pos: position{line: 508, col: 35, offset: 15678},
-							expr: &seqExpr{
-								pos: position{line: 508, col: 36, offset: 15679},
-								exprs: []interface{}{
-									&litMatcher{
-										pos:        position{line: 508, col: 36, offset: 15679},
->>>>>>> 0a0c8316
+										pos:        position{line: 504, col: 36, offset: 15463},
 										val:        ".",
 										ignoreCase: false,
 									},
 									&ruleRefExpr{
-<<<<<<< HEAD
-										pos:  position{line: 497, col: 40, offset: 15118},
-=======
-										pos:  position{line: 508, col: 40, offset: 15683},
->>>>>>> 0a0c8316
+										pos:  position{line: 504, col: 40, offset: 15467},
 										name: "PrefixToken",
 									},
 								},
@@ -4082,55 +2345,31 @@
 		},
 		{
 			name: "PrefixToken",
-<<<<<<< HEAD
-			pos:  position{line: 502, col: 1, offset: 15249},
+			pos:  position{line: 509, col: 1, offset: 15598},
 			expr: &choiceExpr{
-				pos: position{line: 502, col: 16, offset: 15264},
+				pos: position{line: 509, col: 16, offset: 15613},
 				alternatives: []interface{}{
 					&seqExpr{
-						pos: position{line: 502, col: 17, offset: 15265},
+						pos: position{line: 509, col: 17, offset: 15614},
 						exprs: []interface{}{
 							&litMatcher{
-								pos:        position{line: 502, col: 17, offset: 15265},
-=======
-			pos:  position{line: 513, col: 1, offset: 15814},
-			expr: &choiceExpr{
-				pos: position{line: 513, col: 16, offset: 15829},
-				alternatives: []interface{}{
-					&seqExpr{
-						pos: position{line: 513, col: 17, offset: 15830},
-						exprs: []interface{}{
-							&litMatcher{
-								pos:        position{line: 513, col: 17, offset: 15830},
->>>>>>> 0a0c8316
+								pos:        position{line: 509, col: 17, offset: 15614},
 								val:        "{",
 								ignoreCase: false,
 							},
 							&ruleRefExpr{
-<<<<<<< HEAD
-								pos:  position{line: 502, col: 21, offset: 15269},
+								pos:  position{line: 509, col: 21, offset: 15618},
 								name: "PrefixWord",
 							},
 							&litMatcher{
-								pos:        position{line: 502, col: 32, offset: 15280},
-=======
-								pos:  position{line: 513, col: 21, offset: 15834},
-								name: "PrefixWord",
-							},
-							&litMatcher{
-								pos:        position{line: 513, col: 32, offset: 15845},
->>>>>>> 0a0c8316
+								pos:        position{line: 509, col: 32, offset: 15629},
 								val:        "}",
 								ignoreCase: false,
 							},
 						},
 					},
 					&ruleRefExpr{
-<<<<<<< HEAD
-						pos:  position{line: 502, col: 39, offset: 15287},
-=======
-						pos:  position{line: 513, col: 39, offset: 15852},
->>>>>>> 0a0c8316
+						pos:  position{line: 509, col: 39, offset: 15636},
 						name: "PrefixWord",
 					},
 				},
@@ -4138,19 +2377,11 @@
 		},
 		{
 			name: "PrefixWord",
-<<<<<<< HEAD
-			pos:  position{line: 504, col: 1, offset: 15299},
+			pos:  position{line: 511, col: 1, offset: 15648},
 			expr: &oneOrMoreExpr{
-				pos: position{line: 504, col: 15, offset: 15313},
+				pos: position{line: 511, col: 15, offset: 15662},
 				expr: &charClassMatcher{
-					pos:        position{line: 504, col: 15, offset: 15313},
-=======
-			pos:  position{line: 515, col: 1, offset: 15864},
-			expr: &oneOrMoreExpr{
-				pos: position{line: 515, col: 15, offset: 15878},
-				expr: &charClassMatcher{
-					pos:        position{line: 515, col: 15, offset: 15878},
->>>>>>> 0a0c8316
+					pos:        position{line: 511, col: 15, offset: 15662},
 					val:        "[^\\r\\n\\t\\f .{}]",
 					chars:      []rune{'\r', '\n', '\t', '\f', ' ', '.', '{', '}'},
 					ignoreCase: false,
@@ -4160,51 +2391,27 @@
 		},
 		{
 			name: "Operation",
-<<<<<<< HEAD
-			pos:  position{line: 506, col: 1, offset: 15331},
+			pos:  position{line: 513, col: 1, offset: 15680},
 			expr: &actionExpr{
-				pos: position{line: 506, col: 14, offset: 15344},
+				pos: position{line: 513, col: 14, offset: 15693},
 				run: (*parser).callonOperation1,
 				expr: &seqExpr{
-					pos: position{line: 506, col: 14, offset: 15344},
+					pos: position{line: 513, col: 14, offset: 15693},
 					exprs: []interface{}{
 						&labeledExpr{
-							pos:   position{line: 506, col: 14, offset: 15344},
+							pos:   position{line: 513, col: 14, offset: 15693},
 							label: "docstr",
 							expr: &zeroOrOneExpr{
-								pos: position{line: 506, col: 21, offset: 15351},
+								pos: position{line: 513, col: 21, offset: 15700},
 								expr: &seqExpr{
-									pos: position{line: 506, col: 22, offset: 15352},
+									pos: position{line: 513, col: 22, offset: 15701},
 									exprs: []interface{}{
 										&ruleRefExpr{
-											pos:  position{line: 506, col: 22, offset: 15352},
+											pos:  position{line: 513, col: 22, offset: 15701},
 											name: "DocString",
 										},
 										&ruleRefExpr{
-											pos:  position{line: 506, col: 32, offset: 15362},
-=======
-			pos:  position{line: 517, col: 1, offset: 15896},
-			expr: &actionExpr{
-				pos: position{line: 517, col: 14, offset: 15909},
-				run: (*parser).callonOperation1,
-				expr: &seqExpr{
-					pos: position{line: 517, col: 14, offset: 15909},
-					exprs: []interface{}{
-						&labeledExpr{
-							pos:   position{line: 517, col: 14, offset: 15909},
-							label: "docstr",
-							expr: &zeroOrOneExpr{
-								pos: position{line: 517, col: 21, offset: 15916},
-								expr: &seqExpr{
-									pos: position{line: 517, col: 22, offset: 15917},
-									exprs: []interface{}{
-										&ruleRefExpr{
-											pos:  position{line: 517, col: 22, offset: 15917},
-											name: "DocString",
-										},
-										&ruleRefExpr{
-											pos:  position{line: 517, col: 32, offset: 15927},
->>>>>>> 0a0c8316
+											pos:  position{line: 513, col: 32, offset: 15711},
 											name: "__",
 										},
 									},
@@ -4212,98 +2419,53 @@
 							},
 						},
 						&labeledExpr{
-<<<<<<< HEAD
-							pos:   position{line: 506, col: 37, offset: 15367},
+							pos:   position{line: 513, col: 37, offset: 15716},
 							label: "name",
 							expr: &ruleRefExpr{
-								pos:  position{line: 506, col: 42, offset: 15372},
-=======
-							pos:   position{line: 517, col: 37, offset: 15932},
-							label: "name",
-							expr: &ruleRefExpr{
-								pos:  position{line: 517, col: 42, offset: 15937},
->>>>>>> 0a0c8316
+								pos:  position{line: 513, col: 42, offset: 15721},
 								name: "Identifier",
 							},
 						},
 						&ruleRefExpr{
-<<<<<<< HEAD
-							pos:  position{line: 506, col: 53, offset: 15383},
+							pos:  position{line: 513, col: 53, offset: 15732},
 							name: "_",
 						},
 						&litMatcher{
-							pos:        position{line: 506, col: 55, offset: 15385},
-=======
-							pos:  position{line: 517, col: 53, offset: 15948},
-							name: "_",
-						},
-						&litMatcher{
-							pos:        position{line: 517, col: 55, offset: 15950},
->>>>>>> 0a0c8316
+							pos:        position{line: 513, col: 55, offset: 15734},
 							val:        ":",
 							ignoreCase: false,
 						},
 						&ruleRefExpr{
-<<<<<<< HEAD
-							pos:  position{line: 506, col: 59, offset: 15389},
+							pos:  position{line: 513, col: 59, offset: 15738},
 							name: "__",
 						},
 						&labeledExpr{
-							pos:   position{line: 506, col: 62, offset: 15392},
+							pos:   position{line: 513, col: 62, offset: 15741},
 							label: "typ",
 							expr: &ruleRefExpr{
-								pos:  position{line: 506, col: 66, offset: 15396},
-=======
-							pos:  position{line: 517, col: 59, offset: 15954},
-							name: "__",
-						},
-						&labeledExpr{
-							pos:   position{line: 517, col: 62, offset: 15957},
-							label: "typ",
-							expr: &ruleRefExpr{
-								pos:  position{line: 517, col: 66, offset: 15961},
->>>>>>> 0a0c8316
+								pos:  position{line: 513, col: 66, offset: 15745},
 								name: "Identifier",
 							},
 						},
 						&ruleRefExpr{
-<<<<<<< HEAD
-							pos:  position{line: 506, col: 77, offset: 15407},
+							pos:  position{line: 513, col: 77, offset: 15756},
 							name: "_",
 						},
 						&labeledExpr{
-							pos:   position{line: 506, col: 79, offset: 15409},
+							pos:   position{line: 513, col: 79, offset: 15758},
 							label: "annotations",
 							expr: &zeroOrOneExpr{
-								pos: position{line: 506, col: 91, offset: 15421},
+								pos: position{line: 513, col: 91, offset: 15770},
 								expr: &ruleRefExpr{
-									pos:  position{line: 506, col: 91, offset: 15421},
-=======
-							pos:  position{line: 517, col: 77, offset: 15972},
-							name: "_",
-						},
-						&labeledExpr{
-							pos:   position{line: 517, col: 79, offset: 15974},
-							label: "annotations",
-							expr: &zeroOrOneExpr{
-								pos: position{line: 517, col: 91, offset: 15986},
-								expr: &ruleRefExpr{
-									pos:  position{line: 517, col: 91, offset: 15986},
->>>>>>> 0a0c8316
+									pos:  position{line: 513, col: 91, offset: 15770},
 									name: "TypeAnnotations",
 								},
 							},
 						},
 						&zeroOrOneExpr{
-<<<<<<< HEAD
-							pos: position{line: 506, col: 108, offset: 15438},
+							pos: position{line: 513, col: 108, offset: 15787},
 							expr: &ruleRefExpr{
-								pos:  position{line: 506, col: 108, offset: 15438},
-=======
-							pos: position{line: 517, col: 108, offset: 16003},
-							expr: &ruleRefExpr{
-								pos:  position{line: 517, col: 108, offset: 16003},
->>>>>>> 0a0c8316
+								pos:  position{line: 513, col: 108, offset: 15787},
 								name: "ListSeparator",
 							},
 						},
@@ -4313,61 +2475,33 @@
 		},
 		{
 			name: "Literal",
-<<<<<<< HEAD
-			pos:  position{line: 523, col: 1, offset: 16024},
+			pos:  position{line: 530, col: 1, offset: 16373},
 			expr: &actionExpr{
-				pos: position{line: 523, col: 12, offset: 16035},
+				pos: position{line: 530, col: 12, offset: 16384},
 				run: (*parser).callonLiteral1,
 				expr: &choiceExpr{
-					pos: position{line: 523, col: 13, offset: 16036},
+					pos: position{line: 530, col: 13, offset: 16385},
 					alternatives: []interface{}{
 						&seqExpr{
-							pos: position{line: 523, col: 14, offset: 16037},
+							pos: position{line: 530, col: 14, offset: 16386},
 							exprs: []interface{}{
 								&litMatcher{
-									pos:        position{line: 523, col: 14, offset: 16037},
-=======
-			pos:  position{line: 534, col: 1, offset: 16589},
-			expr: &actionExpr{
-				pos: position{line: 534, col: 12, offset: 16600},
-				run: (*parser).callonLiteral1,
-				expr: &choiceExpr{
-					pos: position{line: 534, col: 13, offset: 16601},
-					alternatives: []interface{}{
-						&seqExpr{
-							pos: position{line: 534, col: 14, offset: 16602},
-							exprs: []interface{}{
-								&litMatcher{
-									pos:        position{line: 534, col: 14, offset: 16602},
->>>>>>> 0a0c8316
+									pos:        position{line: 530, col: 14, offset: 16386},
 									val:        "\"",
 									ignoreCase: false,
 								},
 								&zeroOrMoreExpr{
-<<<<<<< HEAD
-									pos: position{line: 523, col: 18, offset: 16041},
+									pos: position{line: 530, col: 18, offset: 16390},
 									expr: &choiceExpr{
-										pos: position{line: 523, col: 19, offset: 16042},
+										pos: position{line: 530, col: 19, offset: 16391},
 										alternatives: []interface{}{
 											&litMatcher{
-												pos:        position{line: 523, col: 19, offset: 16042},
-=======
-									pos: position{line: 534, col: 18, offset: 16606},
-									expr: &choiceExpr{
-										pos: position{line: 534, col: 19, offset: 16607},
-										alternatives: []interface{}{
-											&litMatcher{
-												pos:        position{line: 534, col: 19, offset: 16607},
->>>>>>> 0a0c8316
+												pos:        position{line: 530, col: 19, offset: 16391},
 												val:        "\\\"",
 												ignoreCase: false,
 											},
 											&charClassMatcher{
-<<<<<<< HEAD
-												pos:        position{line: 523, col: 26, offset: 16049},
-=======
-												pos:        position{line: 534, col: 26, offset: 16614},
->>>>>>> 0a0c8316
+												pos:        position{line: 530, col: 26, offset: 16398},
 												val:        "[^\"]",
 												chars:      []rune{'"'},
 												ignoreCase: false,
@@ -4377,56 +2511,32 @@
 									},
 								},
 								&litMatcher{
-<<<<<<< HEAD
-									pos:        position{line: 523, col: 33, offset: 16056},
-=======
-									pos:        position{line: 534, col: 33, offset: 16621},
->>>>>>> 0a0c8316
+									pos:        position{line: 530, col: 33, offset: 16405},
 									val:        "\"",
 									ignoreCase: false,
 								},
 							},
 						},
 						&seqExpr{
-<<<<<<< HEAD
-							pos: position{line: 523, col: 41, offset: 16064},
+							pos: position{line: 530, col: 41, offset: 16413},
 							exprs: []interface{}{
 								&litMatcher{
-									pos:        position{line: 523, col: 41, offset: 16064},
-=======
-							pos: position{line: 534, col: 41, offset: 16629},
-							exprs: []interface{}{
-								&litMatcher{
-									pos:        position{line: 534, col: 41, offset: 16629},
->>>>>>> 0a0c8316
+									pos:        position{line: 530, col: 41, offset: 16413},
 									val:        "'",
 									ignoreCase: false,
 								},
 								&zeroOrMoreExpr{
-<<<<<<< HEAD
-									pos: position{line: 523, col: 46, offset: 16069},
+									pos: position{line: 530, col: 46, offset: 16418},
 									expr: &choiceExpr{
-										pos: position{line: 523, col: 47, offset: 16070},
+										pos: position{line: 530, col: 47, offset: 16419},
 										alternatives: []interface{}{
 											&litMatcher{
-												pos:        position{line: 523, col: 47, offset: 16070},
-=======
-									pos: position{line: 534, col: 46, offset: 16634},
-									expr: &choiceExpr{
-										pos: position{line: 534, col: 47, offset: 16635},
-										alternatives: []interface{}{
-											&litMatcher{
-												pos:        position{line: 534, col: 47, offset: 16635},
->>>>>>> 0a0c8316
+												pos:        position{line: 530, col: 47, offset: 16419},
 												val:        "\\'",
 												ignoreCase: false,
 											},
 											&charClassMatcher{
-<<<<<<< HEAD
-												pos:        position{line: 523, col: 54, offset: 16077},
-=======
-												pos:        position{line: 534, col: 54, offset: 16642},
->>>>>>> 0a0c8316
+												pos:        position{line: 530, col: 54, offset: 16426},
 												val:        "[^']",
 												chars:      []rune{'\''},
 												ignoreCase: false,
@@ -4436,11 +2546,7 @@
 									},
 								},
 								&litMatcher{
-<<<<<<< HEAD
-									pos:        position{line: 523, col: 61, offset: 16084},
-=======
-									pos:        position{line: 534, col: 61, offset: 16649},
->>>>>>> 0a0c8316
+									pos:        position{line: 530, col: 61, offset: 16433},
 									val:        "'",
 									ignoreCase: false,
 								},
@@ -4452,45 +2558,24 @@
 		},
 		{
 			name: "Identifier",
-<<<<<<< HEAD
-			pos:  position{line: 532, col: 1, offset: 16370},
+			pos:  position{line: 539, col: 1, offset: 16719},
 			expr: &actionExpr{
-				pos: position{line: 532, col: 15, offset: 16384},
+				pos: position{line: 539, col: 15, offset: 16733},
 				run: (*parser).callonIdentifier1,
 				expr: &seqExpr{
-					pos: position{line: 532, col: 15, offset: 16384},
+					pos: position{line: 539, col: 15, offset: 16733},
 					exprs: []interface{}{
 						&oneOrMoreExpr{
-							pos: position{line: 532, col: 15, offset: 16384},
+							pos: position{line: 539, col: 15, offset: 16733},
 							expr: &choiceExpr{
-								pos: position{line: 532, col: 16, offset: 16385},
+								pos: position{line: 539, col: 16, offset: 16734},
 								alternatives: []interface{}{
 									&ruleRefExpr{
-										pos:  position{line: 532, col: 16, offset: 16385},
+										pos:  position{line: 539, col: 16, offset: 16734},
 										name: "Letter",
 									},
 									&litMatcher{
-										pos:        position{line: 532, col: 25, offset: 16394},
-=======
-			pos:  position{line: 543, col: 1, offset: 16935},
-			expr: &actionExpr{
-				pos: position{line: 543, col: 15, offset: 16949},
-				run: (*parser).callonIdentifier1,
-				expr: &seqExpr{
-					pos: position{line: 543, col: 15, offset: 16949},
-					exprs: []interface{}{
-						&oneOrMoreExpr{
-							pos: position{line: 543, col: 15, offset: 16949},
-							expr: &choiceExpr{
-								pos: position{line: 543, col: 16, offset: 16950},
-								alternatives: []interface{}{
-									&ruleRefExpr{
-										pos:  position{line: 543, col: 16, offset: 16950},
-										name: "Letter",
-									},
-									&litMatcher{
-										pos:        position{line: 543, col: 25, offset: 16959},
->>>>>>> 0a0c8316
+										pos:        position{line: 539, col: 25, offset: 16743},
 										val:        "_",
 										ignoreCase: false,
 									},
@@ -4498,37 +2583,20 @@
 							},
 						},
 						&zeroOrMoreExpr{
-<<<<<<< HEAD
-							pos: position{line: 532, col: 31, offset: 16400},
+							pos: position{line: 539, col: 31, offset: 16749},
 							expr: &choiceExpr{
-								pos: position{line: 532, col: 32, offset: 16401},
+								pos: position{line: 539, col: 32, offset: 16750},
 								alternatives: []interface{}{
 									&ruleRefExpr{
-										pos:  position{line: 532, col: 32, offset: 16401},
+										pos:  position{line: 539, col: 32, offset: 16750},
 										name: "Letter",
 									},
 									&ruleRefExpr{
-										pos:  position{line: 532, col: 41, offset: 16410},
+										pos:  position{line: 539, col: 41, offset: 16759},
 										name: "Digit",
 									},
 									&charClassMatcher{
-										pos:        position{line: 532, col: 49, offset: 16418},
-=======
-							pos: position{line: 543, col: 31, offset: 16965},
-							expr: &choiceExpr{
-								pos: position{line: 543, col: 32, offset: 16966},
-								alternatives: []interface{}{
-									&ruleRefExpr{
-										pos:  position{line: 543, col: 32, offset: 16966},
-										name: "Letter",
-									},
-									&ruleRefExpr{
-										pos:  position{line: 543, col: 41, offset: 16975},
-										name: "Digit",
-									},
-									&charClassMatcher{
-										pos:        position{line: 543, col: 49, offset: 16983},
->>>>>>> 0a0c8316
+										pos:        position{line: 539, col: 49, offset: 16767},
 										val:        "[._]",
 										chars:      []rune{'.', '_'},
 										ignoreCase: false,
@@ -4543,15 +2611,9 @@
 		},
 		{
 			name: "ListSeparator",
-<<<<<<< HEAD
-			pos:  position{line: 536, col: 1, offset: 16473},
+			pos:  position{line: 543, col: 1, offset: 16822},
 			expr: &charClassMatcher{
-				pos:        position{line: 536, col: 18, offset: 16490},
-=======
-			pos:  position{line: 547, col: 1, offset: 17038},
-			expr: &charClassMatcher{
-				pos:        position{line: 547, col: 18, offset: 17055},
->>>>>>> 0a0c8316
+				pos:        position{line: 543, col: 18, offset: 16839},
 				val:        "[,;]",
 				chars:      []rune{',', ';'},
 				ignoreCase: false,
@@ -4560,15 +2622,9 @@
 		},
 		{
 			name: "Letter",
-<<<<<<< HEAD
-			pos:  position{line: 537, col: 1, offset: 16495},
+			pos:  position{line: 544, col: 1, offset: 16844},
 			expr: &charClassMatcher{
-				pos:        position{line: 537, col: 11, offset: 16505},
-=======
-			pos:  position{line: 548, col: 1, offset: 17060},
-			expr: &charClassMatcher{
-				pos:        position{line: 548, col: 11, offset: 17070},
->>>>>>> 0a0c8316
+				pos:        position{line: 544, col: 11, offset: 16854},
 				val:        "[A-Za-z]",
 				ranges:     []rune{'A', 'Z', 'a', 'z'},
 				ignoreCase: false,
@@ -4577,15 +2633,9 @@
 		},
 		{
 			name: "Digit",
-<<<<<<< HEAD
-			pos:  position{line: 538, col: 1, offset: 16514},
+			pos:  position{line: 545, col: 1, offset: 16863},
 			expr: &charClassMatcher{
-				pos:        position{line: 538, col: 10, offset: 16523},
-=======
-			pos:  position{line: 549, col: 1, offset: 17079},
-			expr: &charClassMatcher{
-				pos:        position{line: 549, col: 10, offset: 17088},
->>>>>>> 0a0c8316
+				pos:        position{line: 545, col: 10, offset: 16872},
 				val:        "[0-9]",
 				ranges:     []rune{'0', '9'},
 				ignoreCase: false,
@@ -4594,84 +2644,47 @@
 		},
 		{
 			name: "SourceChar",
-<<<<<<< HEAD
-			pos:  position{line: 540, col: 1, offset: 16530},
+			pos:  position{line: 547, col: 1, offset: 16879},
 			expr: &anyMatcher{
-				line: 540, col: 15, offset: 16544,
-=======
-			pos:  position{line: 551, col: 1, offset: 17095},
-			expr: &anyMatcher{
-				line: 551, col: 15, offset: 17109,
->>>>>>> 0a0c8316
+				line: 547, col: 15, offset: 16893,
 			},
 		},
 		{
 			name: "DocString",
-<<<<<<< HEAD
-			pos:  position{line: 541, col: 1, offset: 16546},
+			pos:  position{line: 548, col: 1, offset: 16895},
 			expr: &actionExpr{
-				pos: position{line: 541, col: 14, offset: 16559},
+				pos: position{line: 548, col: 14, offset: 16908},
 				run: (*parser).callonDocString1,
 				expr: &seqExpr{
-					pos: position{line: 541, col: 14, offset: 16559},
+					pos: position{line: 548, col: 14, offset: 16908},
 					exprs: []interface{}{
 						&litMatcher{
-							pos:        position{line: 541, col: 14, offset: 16559},
-=======
-			pos:  position{line: 552, col: 1, offset: 17111},
-			expr: &actionExpr{
-				pos: position{line: 552, col: 14, offset: 17124},
-				run: (*parser).callonDocString1,
-				expr: &seqExpr{
-					pos: position{line: 552, col: 14, offset: 17124},
-					exprs: []interface{}{
-						&litMatcher{
-							pos:        position{line: 552, col: 14, offset: 17124},
->>>>>>> 0a0c8316
+							pos:        position{line: 548, col: 14, offset: 16908},
 							val:        "/**@",
 							ignoreCase: false,
 						},
 						&zeroOrMoreExpr{
-<<<<<<< HEAD
-							pos: position{line: 541, col: 21, offset: 16566},
+							pos: position{line: 548, col: 21, offset: 16915},
 							expr: &seqExpr{
-								pos: position{line: 541, col: 23, offset: 16568},
+								pos: position{line: 548, col: 23, offset: 16917},
 								exprs: []interface{}{
 									&notExpr{
-										pos: position{line: 541, col: 23, offset: 16568},
+										pos: position{line: 548, col: 23, offset: 16917},
 										expr: &litMatcher{
-											pos:        position{line: 541, col: 24, offset: 16569},
-=======
-							pos: position{line: 552, col: 21, offset: 17131},
-							expr: &seqExpr{
-								pos: position{line: 552, col: 23, offset: 17133},
-								exprs: []interface{}{
-									&notExpr{
-										pos: position{line: 552, col: 23, offset: 17133},
-										expr: &litMatcher{
-											pos:        position{line: 552, col: 24, offset: 17134},
->>>>>>> 0a0c8316
+											pos:        position{line: 548, col: 24, offset: 16918},
 											val:        "*/",
 											ignoreCase: false,
 										},
 									},
 									&ruleRefExpr{
-<<<<<<< HEAD
-										pos:  position{line: 541, col: 29, offset: 16574},
-=======
-										pos:  position{line: 552, col: 29, offset: 17139},
->>>>>>> 0a0c8316
+										pos:  position{line: 548, col: 29, offset: 16923},
 										name: "SourceChar",
 									},
 								},
 							},
 						},
 						&litMatcher{
-<<<<<<< HEAD
-							pos:        position{line: 541, col: 43, offset: 16588},
-=======
-							pos:        position{line: 552, col: 43, offset: 17153},
->>>>>>> 0a0c8316
+							pos:        position{line: 548, col: 43, offset: 16937},
 							val:        "*/",
 							ignoreCase: false,
 						},
@@ -4681,29 +2694,16 @@
 		},
 		{
 			name: "Comment",
-<<<<<<< HEAD
-			pos:  position{line: 547, col: 1, offset: 16768},
+			pos:  position{line: 554, col: 1, offset: 17117},
 			expr: &choiceExpr{
-				pos: position{line: 547, col: 12, offset: 16779},
+				pos: position{line: 554, col: 12, offset: 17128},
 				alternatives: []interface{}{
 					&ruleRefExpr{
-						pos:  position{line: 547, col: 12, offset: 16779},
+						pos:  position{line: 554, col: 12, offset: 17128},
 						name: "MultiLineComment",
 					},
 					&ruleRefExpr{
-						pos:  position{line: 547, col: 31, offset: 16798},
-=======
-			pos:  position{line: 558, col: 1, offset: 17333},
-			expr: &choiceExpr{
-				pos: position{line: 558, col: 12, offset: 17344},
-				alternatives: []interface{}{
-					&ruleRefExpr{
-						pos:  position{line: 558, col: 12, offset: 17344},
-						name: "MultiLineComment",
-					},
-					&ruleRefExpr{
-						pos:  position{line: 558, col: 31, offset: 17363},
->>>>>>> 0a0c8316
+						pos:  position{line: 554, col: 31, offset: 17147},
 						name: "SingleLineComment",
 					},
 				},
@@ -4711,78 +2711,44 @@
 		},
 		{
 			name: "MultiLineComment",
-<<<<<<< HEAD
-			pos:  position{line: 548, col: 1, offset: 16816},
+			pos:  position{line: 555, col: 1, offset: 17165},
 			expr: &seqExpr{
-				pos: position{line: 548, col: 21, offset: 16836},
+				pos: position{line: 555, col: 21, offset: 17185},
 				exprs: []interface{}{
 					&notExpr{
-						pos: position{line: 548, col: 21, offset: 16836},
+						pos: position{line: 555, col: 21, offset: 17185},
 						expr: &ruleRefExpr{
-							pos:  position{line: 548, col: 22, offset: 16837},
-=======
-			pos:  position{line: 559, col: 1, offset: 17381},
-			expr: &seqExpr{
-				pos: position{line: 559, col: 21, offset: 17401},
-				exprs: []interface{}{
-					&notExpr{
-						pos: position{line: 559, col: 21, offset: 17401},
-						expr: &ruleRefExpr{
-							pos:  position{line: 559, col: 22, offset: 17402},
->>>>>>> 0a0c8316
+							pos:  position{line: 555, col: 22, offset: 17186},
 							name: "DocString",
 						},
 					},
 					&litMatcher{
-<<<<<<< HEAD
-						pos:        position{line: 548, col: 32, offset: 16847},
-=======
-						pos:        position{line: 559, col: 32, offset: 17412},
->>>>>>> 0a0c8316
+						pos:        position{line: 555, col: 32, offset: 17196},
 						val:        "/*",
 						ignoreCase: false,
 					},
 					&zeroOrMoreExpr{
-<<<<<<< HEAD
-						pos: position{line: 548, col: 37, offset: 16852},
+						pos: position{line: 555, col: 37, offset: 17201},
 						expr: &seqExpr{
-							pos: position{line: 548, col: 39, offset: 16854},
+							pos: position{line: 555, col: 39, offset: 17203},
 							exprs: []interface{}{
 								&notExpr{
-									pos: position{line: 548, col: 39, offset: 16854},
+									pos: position{line: 555, col: 39, offset: 17203},
 									expr: &litMatcher{
-										pos:        position{line: 548, col: 40, offset: 16855},
-=======
-						pos: position{line: 559, col: 37, offset: 17417},
-						expr: &seqExpr{
-							pos: position{line: 559, col: 39, offset: 17419},
-							exprs: []interface{}{
-								&notExpr{
-									pos: position{line: 559, col: 39, offset: 17419},
-									expr: &litMatcher{
-										pos:        position{line: 559, col: 40, offset: 17420},
->>>>>>> 0a0c8316
+										pos:        position{line: 555, col: 40, offset: 17204},
 										val:        "*/",
 										ignoreCase: false,
 									},
 								},
 								&ruleRefExpr{
-<<<<<<< HEAD
-									pos:  position{line: 548, col: 45, offset: 16860},
-=======
-									pos:  position{line: 559, col: 45, offset: 17425},
->>>>>>> 0a0c8316
+									pos:  position{line: 555, col: 45, offset: 17209},
 									name: "SourceChar",
 								},
 							},
 						},
 					},
 					&litMatcher{
-<<<<<<< HEAD
-						pos:        position{line: 548, col: 59, offset: 16874},
-=======
-						pos:        position{line: 559, col: 59, offset: 17439},
->>>>>>> 0a0c8316
+						pos:        position{line: 555, col: 59, offset: 17223},
 						val:        "*/",
 						ignoreCase: false,
 					},
@@ -4791,94 +2757,53 @@
 		},
 		{
 			name: "MultiLineCommentNoLineTerminator",
-<<<<<<< HEAD
-			pos:  position{line: 549, col: 1, offset: 16879},
+			pos:  position{line: 556, col: 1, offset: 17228},
 			expr: &seqExpr{
-				pos: position{line: 549, col: 37, offset: 16915},
+				pos: position{line: 556, col: 37, offset: 17264},
 				exprs: []interface{}{
 					&notExpr{
-						pos: position{line: 549, col: 37, offset: 16915},
+						pos: position{line: 556, col: 37, offset: 17264},
 						expr: &ruleRefExpr{
-							pos:  position{line: 549, col: 38, offset: 16916},
-=======
-			pos:  position{line: 560, col: 1, offset: 17444},
-			expr: &seqExpr{
-				pos: position{line: 560, col: 37, offset: 17480},
-				exprs: []interface{}{
-					&notExpr{
-						pos: position{line: 560, col: 37, offset: 17480},
-						expr: &ruleRefExpr{
-							pos:  position{line: 560, col: 38, offset: 17481},
->>>>>>> 0a0c8316
+							pos:  position{line: 556, col: 38, offset: 17265},
 							name: "DocString",
 						},
 					},
 					&litMatcher{
-<<<<<<< HEAD
-						pos:        position{line: 549, col: 48, offset: 16926},
-=======
-						pos:        position{line: 560, col: 48, offset: 17491},
->>>>>>> 0a0c8316
+						pos:        position{line: 556, col: 48, offset: 17275},
 						val:        "/*",
 						ignoreCase: false,
 					},
 					&zeroOrMoreExpr{
-<<<<<<< HEAD
-						pos: position{line: 549, col: 53, offset: 16931},
+						pos: position{line: 556, col: 53, offset: 17280},
 						expr: &seqExpr{
-							pos: position{line: 549, col: 55, offset: 16933},
+							pos: position{line: 556, col: 55, offset: 17282},
 							exprs: []interface{}{
 								&notExpr{
-									pos: position{line: 549, col: 55, offset: 16933},
+									pos: position{line: 556, col: 55, offset: 17282},
 									expr: &choiceExpr{
-										pos: position{line: 549, col: 58, offset: 16936},
+										pos: position{line: 556, col: 58, offset: 17285},
 										alternatives: []interface{}{
 											&litMatcher{
-												pos:        position{line: 549, col: 58, offset: 16936},
-=======
-						pos: position{line: 560, col: 53, offset: 17496},
-						expr: &seqExpr{
-							pos: position{line: 560, col: 55, offset: 17498},
-							exprs: []interface{}{
-								&notExpr{
-									pos: position{line: 560, col: 55, offset: 17498},
-									expr: &choiceExpr{
-										pos: position{line: 560, col: 58, offset: 17501},
-										alternatives: []interface{}{
-											&litMatcher{
-												pos:        position{line: 560, col: 58, offset: 17501},
->>>>>>> 0a0c8316
+												pos:        position{line: 556, col: 58, offset: 17285},
 												val:        "*/",
 												ignoreCase: false,
 											},
 											&ruleRefExpr{
-<<<<<<< HEAD
-												pos:  position{line: 549, col: 65, offset: 16943},
-=======
-												pos:  position{line: 560, col: 65, offset: 17508},
->>>>>>> 0a0c8316
+												pos:  position{line: 556, col: 65, offset: 17292},
 												name: "EOL",
 											},
 										},
 									},
 								},
 								&ruleRefExpr{
-<<<<<<< HEAD
-									pos:  position{line: 549, col: 71, offset: 16949},
-=======
-									pos:  position{line: 560, col: 71, offset: 17514},
->>>>>>> 0a0c8316
+									pos:  position{line: 556, col: 71, offset: 17298},
 									name: "SourceChar",
 								},
 							},
 						},
 					},
 					&litMatcher{
-<<<<<<< HEAD
-						pos:        position{line: 549, col: 85, offset: 16963},
-=======
-						pos:        position{line: 560, col: 85, offset: 17528},
->>>>>>> 0a0c8316
+						pos:        position{line: 556, col: 85, offset: 17312},
 						val:        "*/",
 						ignoreCase: false,
 					},
@@ -4887,59 +2812,61 @@
 		},
 		{
 			name: "SingleLineComment",
-<<<<<<< HEAD
-			pos:  position{line: 550, col: 1, offset: 16968},
+			pos:  position{line: 557, col: 1, offset: 17317},
 			expr: &choiceExpr{
-				pos: position{line: 550, col: 22, offset: 16989},
+				pos: position{line: 557, col: 22, offset: 17338},
 				alternatives: []interface{}{
 					&seqExpr{
-						pos: position{line: 550, col: 23, offset: 16990},
+						pos: position{line: 557, col: 23, offset: 17339},
 						exprs: []interface{}{
 							&litMatcher{
-								pos:        position{line: 550, col: 23, offset: 16990},
-=======
-			pos:  position{line: 561, col: 1, offset: 17533},
-			expr: &choiceExpr{
-				pos: position{line: 561, col: 22, offset: 17554},
-				alternatives: []interface{}{
+								pos:        position{line: 557, col: 23, offset: 17339},
+								val:        "//",
+								ignoreCase: false,
+							},
+							&zeroOrMoreExpr{
+								pos: position{line: 557, col: 28, offset: 17344},
+								expr: &seqExpr{
+									pos: position{line: 557, col: 30, offset: 17346},
+									exprs: []interface{}{
+										&notExpr{
+											pos: position{line: 557, col: 30, offset: 17346},
+											expr: &ruleRefExpr{
+												pos:  position{line: 557, col: 31, offset: 17347},
+												name: "EOL",
+											},
+										},
+										&ruleRefExpr{
+											pos:  position{line: 557, col: 35, offset: 17351},
+											name: "SourceChar",
+										},
+									},
+								},
+							},
+						},
+					},
 					&seqExpr{
-						pos: position{line: 561, col: 23, offset: 17555},
+						pos: position{line: 557, col: 53, offset: 17369},
 						exprs: []interface{}{
 							&litMatcher{
-								pos:        position{line: 561, col: 23, offset: 17555},
->>>>>>> 0a0c8316
-								val:        "//",
+								pos:        position{line: 557, col: 53, offset: 17369},
+								val:        "#",
 								ignoreCase: false,
 							},
 							&zeroOrMoreExpr{
-<<<<<<< HEAD
-								pos: position{line: 550, col: 28, offset: 16995},
+								pos: position{line: 557, col: 57, offset: 17373},
 								expr: &seqExpr{
-									pos: position{line: 550, col: 30, offset: 16997},
+									pos: position{line: 557, col: 59, offset: 17375},
 									exprs: []interface{}{
 										&notExpr{
-											pos: position{line: 550, col: 30, offset: 16997},
+											pos: position{line: 557, col: 59, offset: 17375},
 											expr: &ruleRefExpr{
-												pos:  position{line: 550, col: 31, offset: 16998},
-=======
-								pos: position{line: 561, col: 28, offset: 17560},
-								expr: &seqExpr{
-									pos: position{line: 561, col: 30, offset: 17562},
-									exprs: []interface{}{
-										&notExpr{
-											pos: position{line: 561, col: 30, offset: 17562},
-											expr: &ruleRefExpr{
-												pos:  position{line: 561, col: 31, offset: 17563},
->>>>>>> 0a0c8316
+												pos:  position{line: 557, col: 60, offset: 17376},
 												name: "EOL",
 											},
 										},
 										&ruleRefExpr{
-<<<<<<< HEAD
-											pos:  position{line: 550, col: 35, offset: 17002},
-=======
-											pos:  position{line: 561, col: 35, offset: 17567},
->>>>>>> 0a0c8316
+											pos:  position{line: 557, col: 64, offset: 17380},
 											name: "SourceChar",
 										},
 									},
@@ -4947,168 +2874,69 @@
 							},
 						},
 					},
-					&seqExpr{
-<<<<<<< HEAD
-						pos: position{line: 550, col: 53, offset: 17020},
-						exprs: []interface{}{
-							&litMatcher{
-								pos:        position{line: 550, col: 53, offset: 17020},
-=======
-						pos: position{line: 561, col: 53, offset: 17585},
-						exprs: []interface{}{
-							&litMatcher{
-								pos:        position{line: 561, col: 53, offset: 17585},
->>>>>>> 0a0c8316
-								val:        "#",
-								ignoreCase: false,
-							},
-							&zeroOrMoreExpr{
-<<<<<<< HEAD
-								pos: position{line: 550, col: 57, offset: 17024},
-								expr: &seqExpr{
-									pos: position{line: 550, col: 59, offset: 17026},
-									exprs: []interface{}{
-										&notExpr{
-											pos: position{line: 550, col: 59, offset: 17026},
-											expr: &ruleRefExpr{
-												pos:  position{line: 550, col: 60, offset: 17027},
-=======
-								pos: position{line: 561, col: 57, offset: 17589},
-								expr: &seqExpr{
-									pos: position{line: 561, col: 59, offset: 17591},
-									exprs: []interface{}{
-										&notExpr{
-											pos: position{line: 561, col: 59, offset: 17591},
-											expr: &ruleRefExpr{
-												pos:  position{line: 561, col: 60, offset: 17592},
->>>>>>> 0a0c8316
-												name: "EOL",
-											},
-										},
-										&ruleRefExpr{
-<<<<<<< HEAD
-											pos:  position{line: 550, col: 64, offset: 17031},
-=======
-											pos:  position{line: 561, col: 64, offset: 17596},
->>>>>>> 0a0c8316
-											name: "SourceChar",
-										},
-									},
-								},
-							},
-						},
-					},
 				},
 			},
 		},
 		{
 			name: "__",
-<<<<<<< HEAD
-			pos:  position{line: 552, col: 1, offset: 17047},
+			pos:  position{line: 559, col: 1, offset: 17396},
 			expr: &zeroOrMoreExpr{
-				pos: position{line: 552, col: 7, offset: 17053},
+				pos: position{line: 559, col: 7, offset: 17402},
 				expr: &choiceExpr{
-					pos: position{line: 552, col: 9, offset: 17055},
+					pos: position{line: 559, col: 9, offset: 17404},
 					alternatives: []interface{}{
 						&ruleRefExpr{
-							pos:  position{line: 552, col: 9, offset: 17055},
+							pos:  position{line: 559, col: 9, offset: 17404},
 							name: "Whitespace",
 						},
 						&ruleRefExpr{
-							pos:  position{line: 552, col: 22, offset: 17068},
+							pos:  position{line: 559, col: 22, offset: 17417},
 							name: "EOL",
 						},
 						&ruleRefExpr{
-							pos:  position{line: 552, col: 28, offset: 17074},
-=======
-			pos:  position{line: 563, col: 1, offset: 17612},
+							pos:  position{line: 559, col: 28, offset: 17423},
+							name: "Comment",
+						},
+					},
+				},
+			},
+		},
+		{
+			name: "_",
+			pos:  position{line: 560, col: 1, offset: 17434},
 			expr: &zeroOrMoreExpr{
-				pos: position{line: 563, col: 7, offset: 17618},
+				pos: position{line: 560, col: 6, offset: 17439},
 				expr: &choiceExpr{
-					pos: position{line: 563, col: 9, offset: 17620},
+					pos: position{line: 560, col: 8, offset: 17441},
 					alternatives: []interface{}{
 						&ruleRefExpr{
-							pos:  position{line: 563, col: 9, offset: 17620},
+							pos:  position{line: 560, col: 8, offset: 17441},
 							name: "Whitespace",
 						},
 						&ruleRefExpr{
-							pos:  position{line: 563, col: 22, offset: 17633},
-							name: "EOL",
-						},
-						&ruleRefExpr{
-							pos:  position{line: 563, col: 28, offset: 17639},
->>>>>>> 0a0c8316
-							name: "Comment",
-						},
-					},
-				},
-			},
-		},
-		{
-			name: "_",
-<<<<<<< HEAD
-			pos:  position{line: 553, col: 1, offset: 17085},
+							pos:  position{line: 560, col: 21, offset: 17454},
+							name: "MultiLineCommentNoLineTerminator",
+						},
+					},
+				},
+			},
+		},
+		{
+			name: "WS",
+			pos:  position{line: 561, col: 1, offset: 17490},
 			expr: &zeroOrMoreExpr{
-				pos: position{line: 553, col: 6, offset: 17090},
-				expr: &choiceExpr{
-					pos: position{line: 553, col: 8, offset: 17092},
-					alternatives: []interface{}{
-						&ruleRefExpr{
-							pos:  position{line: 553, col: 8, offset: 17092},
-							name: "Whitespace",
-						},
-						&ruleRefExpr{
-							pos:  position{line: 553, col: 21, offset: 17105},
-=======
-			pos:  position{line: 564, col: 1, offset: 17650},
-			expr: &zeroOrMoreExpr{
-				pos: position{line: 564, col: 6, offset: 17655},
-				expr: &choiceExpr{
-					pos: position{line: 564, col: 8, offset: 17657},
-					alternatives: []interface{}{
-						&ruleRefExpr{
-							pos:  position{line: 564, col: 8, offset: 17657},
-							name: "Whitespace",
-						},
-						&ruleRefExpr{
-							pos:  position{line: 564, col: 21, offset: 17670},
->>>>>>> 0a0c8316
-							name: "MultiLineCommentNoLineTerminator",
-						},
-					},
-				},
-			},
-		},
-		{
-			name: "WS",
-<<<<<<< HEAD
-			pos:  position{line: 554, col: 1, offset: 17141},
-			expr: &zeroOrMoreExpr{
-				pos: position{line: 554, col: 7, offset: 17147},
+				pos: position{line: 561, col: 7, offset: 17496},
 				expr: &ruleRefExpr{
-					pos:  position{line: 554, col: 7, offset: 17147},
-=======
-			pos:  position{line: 565, col: 1, offset: 17706},
-			expr: &zeroOrMoreExpr{
-				pos: position{line: 565, col: 7, offset: 17712},
-				expr: &ruleRefExpr{
-					pos:  position{line: 565, col: 7, offset: 17712},
->>>>>>> 0a0c8316
+					pos:  position{line: 561, col: 7, offset: 17496},
 					name: "Whitespace",
 				},
 			},
 		},
 		{
 			name: "Whitespace",
-<<<<<<< HEAD
-			pos:  position{line: 556, col: 1, offset: 17160},
+			pos:  position{line: 563, col: 1, offset: 17509},
 			expr: &charClassMatcher{
-				pos:        position{line: 556, col: 15, offset: 17174},
-=======
-			pos:  position{line: 567, col: 1, offset: 17725},
-			expr: &charClassMatcher{
-				pos:        position{line: 567, col: 15, offset: 17739},
->>>>>>> 0a0c8316
+				pos:        position{line: 563, col: 15, offset: 17523},
 				val:        "[ \\t\\r]",
 				chars:      []rune{' ', '\t', '\r'},
 				ignoreCase: false,
@@ -5117,112 +2945,62 @@
 		},
 		{
 			name: "EOL",
-<<<<<<< HEAD
-			pos:  position{line: 557, col: 1, offset: 17182},
+			pos:  position{line: 564, col: 1, offset: 17531},
 			expr: &litMatcher{
-				pos:        position{line: 557, col: 8, offset: 17189},
-=======
-			pos:  position{line: 568, col: 1, offset: 17747},
-			expr: &litMatcher{
-				pos:        position{line: 568, col: 8, offset: 17754},
->>>>>>> 0a0c8316
+				pos:        position{line: 564, col: 8, offset: 17538},
 				val:        "\n",
 				ignoreCase: false,
 			},
 		},
 		{
 			name: "EOS",
-<<<<<<< HEAD
-			pos:  position{line: 558, col: 1, offset: 17194},
+			pos:  position{line: 565, col: 1, offset: 17543},
 			expr: &choiceExpr{
-				pos: position{line: 558, col: 8, offset: 17201},
+				pos: position{line: 565, col: 8, offset: 17550},
 				alternatives: []interface{}{
 					&seqExpr{
-						pos: position{line: 558, col: 8, offset: 17201},
+						pos: position{line: 565, col: 8, offset: 17550},
 						exprs: []interface{}{
 							&ruleRefExpr{
-								pos:  position{line: 558, col: 8, offset: 17201},
+								pos:  position{line: 565, col: 8, offset: 17550},
 								name: "__",
 							},
 							&litMatcher{
-								pos:        position{line: 558, col: 11, offset: 17204},
-=======
-			pos:  position{line: 569, col: 1, offset: 17759},
-			expr: &choiceExpr{
-				pos: position{line: 569, col: 8, offset: 17766},
-				alternatives: []interface{}{
+								pos:        position{line: 565, col: 11, offset: 17553},
+								val:        ";",
+								ignoreCase: false,
+							},
+						},
+					},
 					&seqExpr{
-						pos: position{line: 569, col: 8, offset: 17766},
+						pos: position{line: 565, col: 17, offset: 17559},
 						exprs: []interface{}{
 							&ruleRefExpr{
-								pos:  position{line: 569, col: 8, offset: 17766},
-								name: "__",
-							},
-							&litMatcher{
-								pos:        position{line: 569, col: 11, offset: 17769},
->>>>>>> 0a0c8316
-								val:        ";",
-								ignoreCase: false,
+								pos:  position{line: 565, col: 17, offset: 17559},
+								name: "_",
+							},
+							&zeroOrOneExpr{
+								pos: position{line: 565, col: 19, offset: 17561},
+								expr: &ruleRefExpr{
+									pos:  position{line: 565, col: 19, offset: 17561},
+									name: "SingleLineComment",
+								},
+							},
+							&ruleRefExpr{
+								pos:  position{line: 565, col: 38, offset: 17580},
+								name: "EOL",
 							},
 						},
 					},
 					&seqExpr{
-<<<<<<< HEAD
-						pos: position{line: 558, col: 17, offset: 17210},
+						pos: position{line: 565, col: 44, offset: 17586},
 						exprs: []interface{}{
 							&ruleRefExpr{
-								pos:  position{line: 558, col: 17, offset: 17210},
-								name: "_",
-							},
-							&zeroOrOneExpr{
-								pos: position{line: 558, col: 19, offset: 17212},
-								expr: &ruleRefExpr{
-									pos:  position{line: 558, col: 19, offset: 17212},
-=======
-						pos: position{line: 569, col: 17, offset: 17775},
-						exprs: []interface{}{
+								pos:  position{line: 565, col: 44, offset: 17586},
+								name: "__",
+							},
 							&ruleRefExpr{
-								pos:  position{line: 569, col: 17, offset: 17775},
-								name: "_",
-							},
-							&zeroOrOneExpr{
-								pos: position{line: 569, col: 19, offset: 17777},
-								expr: &ruleRefExpr{
-									pos:  position{line: 569, col: 19, offset: 17777},
->>>>>>> 0a0c8316
-									name: "SingleLineComment",
-								},
-							},
-							&ruleRefExpr{
-<<<<<<< HEAD
-								pos:  position{line: 558, col: 38, offset: 17231},
-=======
-								pos:  position{line: 569, col: 38, offset: 17796},
->>>>>>> 0a0c8316
-								name: "EOL",
-							},
-						},
-					},
-					&seqExpr{
-<<<<<<< HEAD
-						pos: position{line: 558, col: 44, offset: 17237},
-						exprs: []interface{}{
-							&ruleRefExpr{
-								pos:  position{line: 558, col: 44, offset: 17237},
-								name: "__",
-							},
-							&ruleRefExpr{
-								pos:  position{line: 558, col: 47, offset: 17240},
-=======
-						pos: position{line: 569, col: 44, offset: 17802},
-						exprs: []interface{}{
-							&ruleRefExpr{
-								pos:  position{line: 569, col: 44, offset: 17802},
-								name: "__",
-							},
-							&ruleRefExpr{
-								pos:  position{line: 569, col: 47, offset: 17805},
->>>>>>> 0a0c8316
+								pos:  position{line: 565, col: 47, offset: 17589},
 								name: "EOF",
 							},
 						},
@@ -5232,19 +3010,11 @@
 		},
 		{
 			name: "EOF",
-<<<<<<< HEAD
-			pos:  position{line: 560, col: 1, offset: 17245},
+			pos:  position{line: 567, col: 1, offset: 17594},
 			expr: &notExpr{
-				pos: position{line: 560, col: 8, offset: 17252},
+				pos: position{line: 567, col: 8, offset: 17601},
 				expr: &anyMatcher{
-					line: 560, col: 9, offset: 17253,
-=======
-			pos:  position{line: 571, col: 1, offset: 17810},
-			expr: &notExpr{
-				pos: position{line: 571, col: 8, offset: 17817},
-				expr: &anyMatcher{
-					line: 571, col: 9, offset: 17818,
->>>>>>> 0a0c8316
+					line: 567, col: 9, offset: 17602,
 				},
 			},
 		},
