--- conflicted
+++ resolved
@@ -92,29 +92,13 @@
 	return contents, nil
 }
 
-<<<<<<< HEAD
 func generateConstants(thrift *parser.Thrift) string {
 	contents := ""
+	complexConstants := make([]*parser.Constant, 0, len(thrift.Constants))
+
 	for _, constant := range thrift.Constants {
-		if constant.Comment != nil {
-			contents += generateThriftDocString(constant.Comment, "")
-		}
 		value := constant.Value
 		typeName := thrift.UnderlyingType(constant.Type.Name)
-		if typeName == "string" {
-			value = fmt.Sprintf(`"%s"`, value)
-=======
-func generateConstants(consts map[string]*parser.Constant, typedefs map[string]*parser.TypeDef) string {
-	contents := ""
-	constants := constMapToSortedSlice(consts)
-	complexConstants := make([]*parser.Constant, 0, len(constants))
-
-	for _, constant := range constants {
-		value := constant.Value
-		typeName := constant.Type.Name
-		if typedef, ok := typedefs[typeName]; ok {
-			typeName = typedef.Type.Name
-		}
 		if isThriftPrimitive(typeName) {
 			if typeName == "string" {
 				value = fmt.Sprintf(`"%s"`, value)
@@ -126,7 +110,6 @@
 		}
 		if constant.Comment != nil {
 			contents += generateThriftDocString(constant.Comment, "")
->>>>>>> 7e6b18dc
 		}
 		contents += fmt.Sprintf("const %s %s = %v\n", constant.Type, constant.Name, value)
 	}
@@ -144,9 +127,6 @@
 	return contents
 }
 
-<<<<<<< HEAD
-func generateTypedefs(typedefs []*parser.TypeDef) string {
-=======
 func generateComplexConstant(constant *parser.Constant) string {
 	switch constant.Type.Name {
 	case "map":
@@ -222,8 +202,7 @@
 	return str
 }
 
-func generateTypedefs(typedefs map[string]*parser.TypeDef) string {
->>>>>>> 7e6b18dc
+func generateTypedefs(typedefs []*parser.TypeDef) string {
 	contents := ""
 	for _, typedef := range typedefs {
 		if typedef.Comment != nil {
@@ -258,19 +237,9 @@
 	return contents
 }
 
-<<<<<<< HEAD
 func generateStructLikes(structs []*parser.Struct, typ structLike) string {
-=======
-func generateStructLikes(structs map[string]*parser.Struct, typ structLike) string {
-	keys := make([]string, 0, len(structs))
-	for key, _ := range structs {
-		keys = append(keys, key)
-	}
-	sort.Strings(keys)
->>>>>>> 7e6b18dc
-	contents := ""
-	for _, key := range keys {
-		strct := structs[key]
+	contents := ""
+	for _, strct := range structs {
 		if strct.Comment != nil {
 			contents += generateThriftDocString(strct.Comment, "")
 		}
@@ -422,27 +391,4 @@
 func isThriftPrimitive(typeName string) bool {
 	_, ok := thriftTypes[typeName]
 	return ok
-}
-
-type ConstantsByName []*parser.Constant
-
-func (b ConstantsByName) Len() int {
-	return len(b)
-}
-
-func (b ConstantsByName) Swap(i, j int) {
-	b[i], b[j] = b[j], b[i]
-}
-
-func (b ConstantsByName) Less(i, j int) bool {
-	return b[i].Name < b[j].Name
-}
-
-func constMapToSortedSlice(consts map[string]*parser.Constant) ConstantsByName {
-	sorted := make(ConstantsByName, 0, len(consts))
-	for _, c := range consts {
-		sorted = append(sorted, c)
-	}
-	sort.Sort(sorted)
-	return sorted
 }