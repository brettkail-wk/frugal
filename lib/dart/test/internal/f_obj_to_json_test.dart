--- conflicted
+++ resolved
@@ -11,13 +11,8 @@
     });
 
     test('Serializes an FContext', () {
-<<<<<<< HEAD
       String json = fObjToJson(new FContext(correlationID: "cid"));
-      expect(json, '{"_cid":"cid","_opid":"0"}');
-=======
-      String json = fObjToJson(new FContext(correlationId: "cid"));
       expect(json, '{"_cid":"cid","_opid":"0","_timeout":"5000"}');
->>>>>>> 00ccbf47
     });
 
     test('Serializes a normal object', () {
