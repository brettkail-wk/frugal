--- conflicted
+++ resolved
@@ -318,7 +318,6 @@
     public void stop() throws TException {
         partiesAwaitingFullShutdown.register();
         try {
-<<<<<<< HEAD
             // Unblock serving threads to allow them to unsubscribe
             shutdownSignal.countDown();
 
@@ -330,13 +329,10 @@
             // Attempt to perform an orderly shutdown of the worker pool by trying to complete any in-flight requests.
             executorService.shutdown();
             try {
-                if (!executorService.awaitTermination(30, TimeUnit.SECONDS)) {
+                if (!executorService.awaitTermination(this.stopTimeoutNS, TimeUnit.NANOSECONDS)) {
                     executorService.shutdownNow();
                 }
             } catch (InterruptedException e) {
-=======
-            if (!executorService.awaitTermination(this.stopTimeoutNS, TimeUnit.NANOSECONDS)) {
->>>>>>> 018a56a3
                 executorService.shutdownNow();
                 Thread.currentThread().interrupt();
             }
