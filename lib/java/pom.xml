<project xmlns="http://maven.apache.org/POM/4.0.0" xmlns:xsi="http://www.w3.org/2001/XMLSchema-instance" xsi:schemaLocation="http://maven.apache.org/POM/4.0.0 http://maven.apache.org/xsd/maven-4.0.0.xsd">
    <modelVersion>4.0.0</modelVersion>

    <groupId>com.workiva</groupId>
    <artifactId>frugal</artifactId>
<<<<<<< HEAD
    <version>2.7.1</version>
=======
    <version>2.8.1</version>

>>>>>>> e5df46bf
    <name>frugal</name>
    <url>https://github.com/Workiva/frugal/lib/java</url>

    <properties>
        <java.version>1.8</java.version>
        <jmh.version>1.13</jmh.version>
        <project.build.sourceEncoding>UTF-8</project.build.sourceEncoding>
    </properties>

    <dependencies>
        <dependency>
            <groupId>org.apache.thrift</groupId>
            <artifactId>libthrift</artifactId>
            <version>0.9.3</version>
        </dependency>
        <dependency>
            <groupId>io.nats</groupId>
            <artifactId>jnats</artifactId>
            <version>1.0</version>
        </dependency>
        <dependency>
            <groupId>org.apache.httpcomponents</groupId>
            <artifactId>httpclient</artifactId>
            <version>4.5</version>
        </dependency>
        <dependency>
            <groupId>com.google.code.gson</groupId>
            <artifactId>gson</artifactId>
            <version>2.8.0</version>
        </dependency>
        <dependency>
            <groupId>org.slf4j</groupId>
            <artifactId>slf4j-api</artifactId>
            <version>1.7.22</version>
        </dependency>
        <dependency>
            <groupId>io.netty</groupId>
            <artifactId>netty-all</artifactId>
            <version>4.1.6.Final</version>
            <scope>provided</scope>
        </dependency>
        <dependency>
            <groupId>org.slf4j</groupId>
            <artifactId>slf4j-simple</artifactId>
            <version>1.7.22</version>
            <scope>provided</scope>
        </dependency>
        <dependency>
            <groupId>junit</groupId>
            <artifactId>junit</artifactId>
            <version>4.12</version>
            <scope>test</scope>
            <exclusions>
                <exclusion>
                    <artifactId>hamcrest-core</artifactId>
                    <groupId>org.hamcrest</groupId>
                </exclusion>
            </exclusions>
        </dependency>
        <dependency>
            <groupId>org.mockito</groupId>
            <artifactId>mockito-core</artifactId>
            <version>2.3.5</version>
            <scope>test</scope>
            <exclusions>
                <exclusion>
                    <artifactId>hamcrest-core</artifactId>
                    <groupId>org.hamcrest</groupId>
                </exclusion>
            </exclusions>
        </dependency>
        <dependency>
            <groupId>org.hamcrest</groupId>
            <artifactId>hamcrest-all</artifactId>
            <version>1.3</version>
            <scope>test</scope>
        </dependency>
        <dependency>
            <groupId>org.openjdk.jmh</groupId>
            <artifactId>jmh-core</artifactId>
            <version>${jmh.version}</version>
            <scope>test</scope>
        </dependency>
        <dependency>
            <groupId>org.openjdk.jmh</groupId>
            <artifactId>jmh-generator-annprocess</artifactId>
            <version>${jmh.version}</version>
            <scope>test</scope>
        </dependency>
    </dependencies>

    <build>
        <plugins>
            <plugin>
                <groupId>org.apache.maven.plugins</groupId>
                <artifactId>maven-compiler-plugin</artifactId>
                <version>3.2</version>
                <configuration>
                    <source>${java.version}</source>
                    <target>${java.version}</target>
                </configuration>
            </plugin>
            <plugin>
                <groupId>org.apache.maven.plugins</groupId>
                <artifactId>maven-source-plugin</artifactId>
                <version>2.2.1</version>
                <configuration>
                    <includePom>true</includePom>
                </configuration>
            </plugin>
            <plugin>
                <groupId>org.apache.maven.plugins</groupId>
                <artifactId>maven-surefire-plugin</artifactId>
                <version>2.19.1</version>
            </plugin>
            <plugin>
                <groupId>org.apache.maven.plugins</groupId>
                <artifactId>maven-checkstyle-plugin</artifactId>
                <version>2.17</version>
                <dependencies>
                    <dependency>
                        <groupId>com.puppycrawl.tools</groupId>
                        <artifactId>checkstyle</artifactId>
                        <version>6.15</version>
                    </dependency>
                </dependencies>
                <configuration>
                    <configLocation>checkstyle.xml</configLocation>
                    <consoleOutput>true</consoleOutput>
                    <failOnViolation>true</failOnViolation>
                    <includeTestSourceDirectory>true</includeTestSourceDirectory>
                    <includeResources>false</includeResources>
                    <excludes>**/generated/**/*</excludes>
                </configuration>
                <executions>
                    <execution>
                        <id>checkstyle</id>
                        <phase>verify</phase>
                        <goals>
                            <goal>check</goal>
                        </goals>
                        <configuration>
                            <failOnViolation>true</failOnViolation>
                        </configuration>
                    </execution>
                </executions>
            </plugin>
            <plugin>
				<groupId>org.jacoco</groupId>
				<artifactId>jacoco-maven-plugin</artifactId>
				<version>0.7.7.201606060606</version>
				<executions>
					<execution>
						<goals>
							<goal>prepare-agent</goal>
						</goals>
					</execution>
					<execution>
						<id>report</id>
						<phase>test</phase>
						<goals>
							<goal>report</goal>
						</goals>
					</execution>
				</executions>
			</plugin>


        </plugins>
    </build>

    <profiles>
        <profile>
            <id>alternateBuildDirForSmithyJavaBuilder</id>
            <activation>
                <property>
                    <name>alt.build.dir</name>
                </property>
            </activation>
            <build>
                <directory>${alt.build.dir}</directory>
            </build>
        </profile>
    </profiles>
</project><|MERGE_RESOLUTION|>--- conflicted
+++ resolved
@@ -3,12 +3,7 @@
 
     <groupId>com.workiva</groupId>
     <artifactId>frugal</artifactId>
-<<<<<<< HEAD
-    <version>2.7.1</version>
-=======
     <version>2.8.1</version>
-
->>>>>>> e5df46bf
     <name>frugal</name>
     <url>https://github.com/Workiva/frugal/lib/java</url>
 
