<<<<<<< HEAD
from thrift.protocol.TProtocolDecorator import TProtocolDecorator

from frugal.context import FContext, _OP_ID
=======
from thrift.protocol.TProtocol import TProtocolBase

from frugal.context import FContext, _OPID_HEADER
>>>>>>> 00ccbf47
from frugal.util.headers import _Headers

_V0 = 0


class FProtocol(TProtocolDecorator, object):
    """
    FProtocol is an extension of thrift TProtocol with the addition of headers
    """

    def __init__(self, wrapped_protocol):
        """Initialize FProtocol.

        Args:
            wrapped_protocol: wrapped thrift protocol extending TProtocolBase.
        """
        self._wrapped_protocol = wrapped_protocol
        super(FProtocol, self).__init__(self._wrapped_protocol)

    def get_transport(self):
        """Return the extended TProtocolBase's underlying tranpsort

        Returns:
            TTransportBase
        """
        return self.trans

    def write_request_headers(self, context):
        """Write the request headers to the underlying TTranpsort."""

        self._write_headers(context.get_request_headers())

    def write_response_headers(self, context):
        """Write the response headers to the underlying TTransport."""
        self._write_headers(context.get_response_headers())

    def _write_headers(self, headers):
        buff = _Headers._write_to_bytearray(headers)
        self.get_transport().write(buff)

    def read_request_headers(self):
        """Reads the request headers out of the underlying TTransportBase and
        return an FContext

        Returns:
            FContext
        """
        headers = _Headers._read(self.get_transport())

        context = FContext()

        for key, value in headers.items():
            context._set_request_header(key, value)

        op_id = headers[_OPID_HEADER]
        context._set_response_op_id(op_id)
        return context

    def read_response_headers(self, context):
        """Read the response headers from the underlying transport and set them
        on a given FContext

        Returns:
            FContext
        """
        headers = _Headers._read(self.get_transport())

        for key, value in headers.items():
            context._set_response_header(key, value)<|MERGE_RESOLUTION|>--- conflicted
+++ resolved
@@ -1,12 +1,6 @@
-<<<<<<< HEAD
 from thrift.protocol.TProtocolDecorator import TProtocolDecorator
 
-from frugal.context import FContext, _OP_ID
-=======
-from thrift.protocol.TProtocol import TProtocolBase
-
 from frugal.context import FContext, _OPID_HEADER
->>>>>>> 00ccbf47
 from frugal.util.headers import _Headers
 
 _V0 = 0
