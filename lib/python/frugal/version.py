<<<<<<< HEAD
# Copyright 2017 Workiva
# Licensed under the Apache License, Version 2.0 (the "License");
# you may not use this file except in compliance with the License.
# You may obtain a copy of the License at
#     http://www.apache.org/licenses/LICENSE-2.0
# Unless required by applicable law or agreed to in writing, software
# distributed under the License is distributed on an "AS IS" BASIS,
# WITHOUT WARRANTIES OR CONDITIONS OF ANY KIND, either express or implied.
# See the License for the specific language governing permissions and
# limitations under the License.

__version__ = '2.6.0'
=======
__version__ = '2.7.0'
>>>>>>> 1c853d39
<|MERGE_RESOLUTION|>--- conflicted
+++ resolved
@@ -1,4 +1,3 @@
-<<<<<<< HEAD
 # Copyright 2017 Workiva
 # Licensed under the Apache License, Version 2.0 (the "License");
 # you may not use this file except in compliance with the License.
@@ -10,7 +9,4 @@
 # See the License for the specific language governing permissions and
 # limitations under the License.
 
-__version__ = '2.6.0'
-=======
-__version__ = '2.7.0'
->>>>>>> 1c853d39
+__version__ = '2.7.0'