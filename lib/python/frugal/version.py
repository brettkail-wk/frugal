<<<<<<< HEAD
__version__ = '2.0.0-RC4'
=======
__version__ = '1.23.0'
>>>>>>> 0a0c8316
<|MERGE_RESOLUTION|>--- conflicted
+++ resolved
@@ -1,5 +1 @@
-<<<<<<< HEAD
-__version__ = '2.0.0-RC4'
-=======
-__version__ = '1.23.0'
->>>>>>> 0a0c8316
+__version__ = '2.0.0-RC4'