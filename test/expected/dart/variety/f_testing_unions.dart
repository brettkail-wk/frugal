// Autogenerated by Frugal Compiler (2.23.0)
// DO NOT EDIT UNLESS YOU ARE SURE THAT YOU KNOW WHAT YOU ARE DOING

import 'dart:typed_data' show Uint8List;
import 'package:thrift/thrift.dart' as thrift;
import 'package:variety/variety.dart' as t_variety;
import 'package:actual_base_dart/actual_base_dart.dart' as t_actual_base_dart;
import 'package:intermediate_include/intermediate_include.dart' as t_intermediate_include;
import 'package:validStructs/validStructs.dart' as t_validStructs;
import 'package:ValidTypes/ValidTypes.dart' as t_ValidTypes;
import 'package:subdir_include_ns/subdir_include_ns.dart' as t_subdir_include_ns;

class TestingUnions implements thrift.TBase {
  static final thrift.TStruct _STRUCT_DESC = new thrift.TStruct("TestingUnions");
  static final thrift.TField _AN_ID_FIELD_DESC = new thrift.TField("AnID", thrift.TType.I64, 1);
  static final thrift.TField _A_STRING_FIELD_DESC = new thrift.TField("aString", thrift.TType.STRING, 2);
  static final thrift.TField _SOMEOTHERTHING_FIELD_DESC = new thrift.TField("someotherthing", thrift.TType.I32, 3);
  static final thrift.TField _AN_INT16_FIELD_DESC = new thrift.TField("AnInt16", thrift.TType.I16, 4);
  static final thrift.TField _REQUESTS_FIELD_DESC = new thrift.TField("Requests", thrift.TType.MAP, 5);
  static final thrift.TField _BIN_FIELD_IN_UNION_FIELD_DESC = new thrift.TField("bin_field_in_union", thrift.TType.STRING, 6);
  static final thrift.TField _DEPR_FIELD_DESC = new thrift.TField("depr", thrift.TType.BOOL, 7);

  int anID;
  static const int ANID = 1;
  String aString;
  static const int ASTRING = 2;
  int someotherthing;
  static const int SOMEOTHERTHING = 3;
  int anInt16;
  static const int ANINT16 = 4;
  Map<int, String> requests;
  static const int REQUESTS = 5;
  Uint8List bin_field_in_union;
  static const int BIN_FIELD_IN_UNION = 6;
  /// Deprecated: use something else
  @deprecated
  bool depr;
  static const int DEPR = 7;


  TestingUnions() {
  }

  @deprecated
  bool isSetAnID() => anID != null;

  @deprecated
  unsetAnID() => anID = null;

  @deprecated
  bool isSetAString() => aString != null;

  @deprecated
  unsetAString() => aString = null;

  @deprecated
  bool isSetSomeotherthing() => someotherthing != null;

  @deprecated
  unsetSomeotherthing() => someotherthing = null;

  @deprecated
  bool isSetAnInt16() => anInt16 != null;

  @deprecated
  unsetAnInt16() => anInt16 = null;

  @deprecated
  bool isSetRequests() => requests != null;

  @deprecated
  unsetRequests() => requests = null;

  @deprecated
  bool isSetBin_field_in_union() => bin_field_in_union != null;

  @deprecated
  unsetBin_field_in_union() => bin_field_in_union = null;

  @deprecated
  bool isSetDepr() => depr != null;

  @deprecated
  unsetDepr() => depr = null;

  @override
  getFieldValue(int fieldID) {
    switch (fieldID) {
      case ANID:
        return this.anID;
      case ASTRING:
        return this.aString;
      case SOMEOTHERTHING:
        return this.someotherthing;
      case ANINT16:
        return this.anInt16;
      case REQUESTS:
        return this.requests;
      case BIN_FIELD_IN_UNION:
        return this.bin_field_in_union;
      case DEPR:
        // ignore: deprecated_member_use
        return this.depr;
      default:
        throw new ArgumentError("Field $fieldID doesn't exist!");
    }
  }

  @override
  setFieldValue(int fieldID, Object value) {
    switch (fieldID) {
      case ANID:
        if (value == null) {
<<<<<<< HEAD
          anID = null;
        } else if (value is int) {
          anID = value;
=======
          unsetAnID();
        } else {
          this.anID = value as int;
>>>>>>> f2938997
        }

        break;

      case ASTRING:
        if (value == null) {
<<<<<<< HEAD
          aString = null;
        } else if (value is String) {
          aString = value;
=======
          unsetAString();
        } else {
          this.aString = value as String;
>>>>>>> f2938997
        }

        break;

      case SOMEOTHERTHING:
        if (value == null) {
<<<<<<< HEAD
          someotherthing = null;
        } else if (value is int) {
          someotherthing = value;
=======
          unsetSomeotherthing();
        } else {
          this.someotherthing = value as int;
>>>>>>> f2938997
        }

        break;

      case ANINT16:
        if (value == null) {
<<<<<<< HEAD
          anInt16 = null;
        } else if (value is int) {
          anInt16 = value;
=======
          unsetAnInt16();
        } else {
          this.anInt16 = value as int;
>>>>>>> f2938997
        }

        break;

      case REQUESTS:
        if (value == null) {
<<<<<<< HEAD
          requests = null;
        } else if (value is Map<int, String>) {
          requests = value;
=======
          unsetRequests();
        } else {
          this.requests = value as Map<int, String>;
>>>>>>> f2938997
        }

        break;

      case BIN_FIELD_IN_UNION:
        if (value == null) {
<<<<<<< HEAD
          bin_field_in_union = null;
        } else if (value is Uint8List) {
          bin_field_in_union = value;
=======
          unsetBin_field_in_union();
        } else {
          this.bin_field_in_union = value as Uint8List;
>>>>>>> f2938997
        }

        break;

      case DEPR:
        if (value == null) {
<<<<<<< HEAD
          depr = null;
        } else if (value is bool) {
          depr = value;
=======
          unsetDepr();
        } else {
          // ignore: deprecated_member_use
          this.depr = value as bool;
>>>>>>> f2938997
        }

        break;

      default:
        throw new ArgumentError("Field $fieldID doesn't exist!");
    }
  }

  // Returns true if the field corresponding to fieldID is set (has been assigned a value) and false otherwise
  @override
  bool isSet(int fieldID) {
    switch (fieldID) {
      case ANID:
        return anID != null;

      case ASTRING:
        return aString != null;

      case SOMEOTHERTHING:
        return someotherthing != null;

      case ANINT16:
        return anInt16 != null;

      case REQUESTS:
        return requests != null;

      case BIN_FIELD_IN_UNION:
        return bin_field_in_union != null;

      case DEPR:
<<<<<<< HEAD
        return depr != null;

=======
        // ignore: deprecated_member_use
        return isSetDepr();
>>>>>>> f2938997
      default:
        throw new ArgumentError("Field $fieldID doesn't exist!");
    }
  }

  @override
  read(thrift.TProtocol iprot) {
    iprot.readStructBegin();
    for (thrift.TField field = iprot.readFieldBegin();
        field.type != thrift.TType.STOP;
        field = iprot.readFieldBegin()) {
      switch (field.id) {
        case ANID:
          if (field.type == thrift.TType.I64) {
            anID = iprot.readI64();
          } else {
            thrift.TProtocolUtil.skip(iprot, field.type);
          }
          break;
        case ASTRING:
          if (field.type == thrift.TType.STRING) {
            aString = iprot.readString();
          } else {
            thrift.TProtocolUtil.skip(iprot, field.type);
          }
          break;
        case SOMEOTHERTHING:
          if (field.type == thrift.TType.I32) {
            someotherthing = iprot.readI32();
          } else {
            thrift.TProtocolUtil.skip(iprot, field.type);
          }
          break;
        case ANINT16:
          if (field.type == thrift.TType.I16) {
            anInt16 = iprot.readI16();
          } else {
            thrift.TProtocolUtil.skip(iprot, field.type);
          }
          break;
        case REQUESTS:
          if (field.type == thrift.TType.MAP) {
            thrift.TMap elem50 = iprot.readMapBegin();
            requests = new Map<int, String>();
            for(int elem52 = 0; elem52 < elem50.length; ++elem52) {
              int elem53 = iprot.readI32();
              String elem51 = iprot.readString();
              requests[elem53] = elem51;
            }
            iprot.readMapEnd();
          } else {
            thrift.TProtocolUtil.skip(iprot, field.type);
          }
          break;
        case BIN_FIELD_IN_UNION:
          if (field.type == thrift.TType.STRING) {
            bin_field_in_union = iprot.readBinary();
          } else {
            thrift.TProtocolUtil.skip(iprot, field.type);
          }
          break;
        case DEPR:
          if (field.type == thrift.TType.BOOL) {
            // ignore: deprecated_member_use
            depr = iprot.readBool();
          } else {
            thrift.TProtocolUtil.skip(iprot, field.type);
          }
          break;
        default:
          thrift.TProtocolUtil.skip(iprot, field.type);
          break;
      }
      iprot.readFieldEnd();
    }
    iprot.readStructEnd();

    validate();
  }

  @override
  write(thrift.TProtocol oprot) {
    validate();

    oprot.writeStructBegin(_STRUCT_DESC);
<<<<<<< HEAD
    if(AnID != null) {
=======
    if (isSetAnID()) {
>>>>>>> f2938997
      oprot.writeFieldBegin(_AN_ID_FIELD_DESC);
      oprot.writeI64(anID);
      oprot.writeFieldEnd();
    }
<<<<<<< HEAD
    if(aString != null && this.aString != null) {
=======
    if (isSetAString() && this.aString != null) {
>>>>>>> f2938997
      oprot.writeFieldBegin(_A_STRING_FIELD_DESC);
      oprot.writeString(aString);
      oprot.writeFieldEnd();
    }
<<<<<<< HEAD
    if(someotherthing != null) {
=======
    if (isSetSomeotherthing()) {
>>>>>>> f2938997
      oprot.writeFieldBegin(_SOMEOTHERTHING_FIELD_DESC);
      oprot.writeI32(someotherthing);
      oprot.writeFieldEnd();
    }
<<<<<<< HEAD
    if(AnInt16 != null) {
=======
    if (isSetAnInt16()) {
>>>>>>> f2938997
      oprot.writeFieldBegin(_AN_INT16_FIELD_DESC);
      oprot.writeI16(anInt16);
      oprot.writeFieldEnd();
    }
<<<<<<< HEAD
    if(Requests != null && this.requests != null) {
=======
    if (isSetRequests() && this.requests != null) {
>>>>>>> f2938997
      oprot.writeFieldBegin(_REQUESTS_FIELD_DESC);
      oprot.writeMapBegin(new thrift.TMap(thrift.TType.I32, thrift.TType.STRING, requests.length));
      for(var elem54 in requests.keys) {
        oprot.writeI32(elem54);
        oprot.writeString(requests[elem54]);
      }
      oprot.writeMapEnd();
      oprot.writeFieldEnd();
    }
<<<<<<< HEAD
    if(bin_field_in_union != null && this.bin_field_in_union != null) {
=======
    if (isSetBin_field_in_union() && this.bin_field_in_union != null) {
>>>>>>> f2938997
      oprot.writeFieldBegin(_BIN_FIELD_IN_UNION_FIELD_DESC);
      oprot.writeBinary(bin_field_in_union);
      oprot.writeFieldEnd();
    }
<<<<<<< HEAD
    if(depr != null) {
=======
    // ignore: deprecated_member_use
    if (isSetDepr()) {
>>>>>>> f2938997
      oprot.writeFieldBegin(_DEPR_FIELD_DESC);
    // ignore: deprecated_member_use
      oprot.writeBool(depr);
      oprot.writeFieldEnd();
    }
    oprot.writeFieldStop();
    oprot.writeStructEnd();
  }

  @override
  String toString() {
    StringBuffer ret = new StringBuffer("TestingUnions(");

<<<<<<< HEAD
    if(AnID != null) {
=======
    if (isSetAnID()) {
>>>>>>> f2938997
      ret.write("anID:");
      ret.write(this.anID);
    }

<<<<<<< HEAD
    if(aString != null) {
=======
    if (isSetAString()) {
>>>>>>> f2938997
      ret.write(", ");
      ret.write("aString:");
      if (this.aString == null) {
        ret.write("null");
      } else {
        ret.write(this.aString);
      }
    }

<<<<<<< HEAD
    if(someotherthing != null) {
=======
    if (isSetSomeotherthing()) {
>>>>>>> f2938997
      ret.write(", ");
      ret.write("someotherthing:");
      ret.write(this.someotherthing);
    }

<<<<<<< HEAD
    if(AnInt16 != null) {
=======
    if (isSetAnInt16()) {
>>>>>>> f2938997
      ret.write(", ");
      ret.write("anInt16:");
      ret.write(this.anInt16);
    }

<<<<<<< HEAD
    if(Requests != null) {
=======
    if (isSetRequests()) {
>>>>>>> f2938997
      ret.write(", ");
      ret.write("requests:");
      if (this.requests == null) {
        ret.write("null");
      } else {
        ret.write(this.requests);
      }
    }

<<<<<<< HEAD
    if(bin_field_in_union != null) {
=======
    if (isSetBin_field_in_union()) {
>>>>>>> f2938997
      ret.write(", ");
      ret.write("bin_field_in_union:");
      if (this.bin_field_in_union == null) {
        ret.write("null");
      } else {
        ret.write("BINARY");
      }
    }

<<<<<<< HEAD
    if(depr != null) {
=======
    if (isSetDepr()) {
>>>>>>> f2938997
      ret.write(", ");
      ret.write("depr:");
      // ignore: deprecated_member_use
      ret.write(this.depr);
    }

    ret.write(")");

    return ret.toString();
  }

  @override
  bool operator ==(Object o) {
    if (o is TestingUnions) {
      return this.anID == o.anID &&
        this.aString == o.aString &&
        this.someotherthing == o.someotherthing &&
        this.anInt16 == o.anInt16 &&
        this.requests == o.requests &&
        this.bin_field_in_union == o.bin_field_in_union &&
        // ignore: deprecated_member_use
        this.depr == o.depr;
    }
    return false;
  }

  @override
  int get hashCode {
    var value = 17;
    value = (value * 31) ^ anID.hashCode;
    value = (value * 31) ^ aString.hashCode;
    value = (value * 31) ^ someotherthing.hashCode;
    value = (value * 31) ^ anInt16.hashCode;
    value = (value * 31) ^ requests.hashCode;
    value = (value * 31) ^ bin_field_in_union.hashCode;
    // ignore: deprecated_member_use
    value = (value * 31) ^ depr.hashCode;
    return value;
  }

  TestingUnions clone({
    int anID: null,
    String aString: null,
    int someotherthing: null,
    int anInt16: null,
    Map<int, String> requests: null,
    Uint8List bin_field_in_union: null,
    // ignore: deprecated_member_use
    bool depr: null,
  }) {
    return new TestingUnions()
      ..anID = anID ?? this.anID
      ..aString = aString ?? this.aString
      ..someotherthing = someotherthing ?? this.someotherthing
      ..anInt16 = anInt16 ?? this.anInt16
      ..requests = requests ?? this.requests
      ..bin_field_in_union = bin_field_in_union ?? this.bin_field_in_union
      // ignore: deprecated_member_use
      ..depr = depr ?? this.depr;
  }

  validate() {
    // check exactly one field is set
    int setFields = 0;
<<<<<<< HEAD
    if(AnID != null) {
      setFields++;
    }
    if(AString != null) {
      setFields++;
    }
    if(Someotherthing != null) {
      setFields++;
    }
    if(AnInt16 != null) {
      setFields++;
    }
    if(Requests != null) {
      setFields++;
    }
    if(Bin_field_in_union != null) {
      setFields++;
    }
    if(Depr != null) {
=======
    if (isSetAnID()) {
      setFields++;
    }
    if (isSetAString()) {
      setFields++;
    }
    if (isSetSomeotherthing()) {
      setFields++;
    }
    if (isSetAnInt16()) {
      setFields++;
    }
    if (isSetRequests()) {
      setFields++;
    }
    if (isSetBin_field_in_union()) {
      setFields++;
    }
    if (isSetDepr()) {
>>>>>>> f2938997
      setFields++;
    }
    if (setFields != 1) {
      throw new thrift.TProtocolError(thrift.TProtocolErrorType.INVALID_DATA, "The union did not have exactly one field set, $setFields were set");
    }
  }
}<|MERGE_RESOLUTION|>--- conflicted
+++ resolved
@@ -111,106 +111,63 @@
     switch (fieldID) {
       case ANID:
         if (value == null) {
-<<<<<<< HEAD
           anID = null;
         } else if (value is int) {
           anID = value;
-=======
-          unsetAnID();
-        } else {
-          this.anID = value as int;
->>>>>>> f2938997
         }
 
         break;
 
       case ASTRING:
         if (value == null) {
-<<<<<<< HEAD
           aString = null;
         } else if (value is String) {
           aString = value;
-=======
-          unsetAString();
-        } else {
-          this.aString = value as String;
->>>>>>> f2938997
         }
 
         break;
 
       case SOMEOTHERTHING:
         if (value == null) {
-<<<<<<< HEAD
           someotherthing = null;
         } else if (value is int) {
           someotherthing = value;
-=======
-          unsetSomeotherthing();
-        } else {
-          this.someotherthing = value as int;
->>>>>>> f2938997
         }
 
         break;
 
       case ANINT16:
         if (value == null) {
-<<<<<<< HEAD
           anInt16 = null;
         } else if (value is int) {
           anInt16 = value;
-=======
-          unsetAnInt16();
-        } else {
-          this.anInt16 = value as int;
->>>>>>> f2938997
         }
 
         break;
 
       case REQUESTS:
         if (value == null) {
-<<<<<<< HEAD
           requests = null;
         } else if (value is Map<int, String>) {
           requests = value;
-=======
-          unsetRequests();
-        } else {
-          this.requests = value as Map<int, String>;
->>>>>>> f2938997
         }
 
         break;
 
       case BIN_FIELD_IN_UNION:
         if (value == null) {
-<<<<<<< HEAD
           bin_field_in_union = null;
         } else if (value is Uint8List) {
           bin_field_in_union = value;
-=======
-          unsetBin_field_in_union();
-        } else {
-          this.bin_field_in_union = value as Uint8List;
->>>>>>> f2938997
         }
 
         break;
 
       case DEPR:
         if (value == null) {
-<<<<<<< HEAD
           depr = null;
         } else if (value is bool) {
           depr = value;
-=======
-          unsetDepr();
-        } else {
-          // ignore: deprecated_member_use
-          this.depr = value as bool;
->>>>>>> f2938997
         }
 
         break;
@@ -243,13 +200,9 @@
         return bin_field_in_union != null;
 
       case DEPR:
-<<<<<<< HEAD
+        // ignore: deprecated_member_use
         return depr != null;
 
-=======
-        // ignore: deprecated_member_use
-        return isSetDepr();
->>>>>>> f2938997
       default:
         throw new ArgumentError("Field $fieldID doesn't exist!");
     }
@@ -335,47 +288,27 @@
     validate();
 
     oprot.writeStructBegin(_STRUCT_DESC);
-<<<<<<< HEAD
-    if(AnID != null) {
-=======
-    if (isSetAnID()) {
->>>>>>> f2938997
+    if (AnID != null) {
       oprot.writeFieldBegin(_AN_ID_FIELD_DESC);
       oprot.writeI64(anID);
       oprot.writeFieldEnd();
     }
-<<<<<<< HEAD
-    if(aString != null && this.aString != null) {
-=======
-    if (isSetAString() && this.aString != null) {
->>>>>>> f2938997
+    if (aString != null && this.aString != null) {
       oprot.writeFieldBegin(_A_STRING_FIELD_DESC);
       oprot.writeString(aString);
       oprot.writeFieldEnd();
     }
-<<<<<<< HEAD
-    if(someotherthing != null) {
-=======
-    if (isSetSomeotherthing()) {
->>>>>>> f2938997
+    if (someotherthing != null) {
       oprot.writeFieldBegin(_SOMEOTHERTHING_FIELD_DESC);
       oprot.writeI32(someotherthing);
       oprot.writeFieldEnd();
     }
-<<<<<<< HEAD
-    if(AnInt16 != null) {
-=======
-    if (isSetAnInt16()) {
->>>>>>> f2938997
+    if (AnInt16 != null) {
       oprot.writeFieldBegin(_AN_INT16_FIELD_DESC);
       oprot.writeI16(anInt16);
       oprot.writeFieldEnd();
     }
-<<<<<<< HEAD
-    if(Requests != null && this.requests != null) {
-=======
-    if (isSetRequests() && this.requests != null) {
->>>>>>> f2938997
+    if (Requests != null && this.requests != null) {
       oprot.writeFieldBegin(_REQUESTS_FIELD_DESC);
       oprot.writeMapBegin(new thrift.TMap(thrift.TType.I32, thrift.TType.STRING, requests.length));
       for(var elem54 in requests.keys) {
@@ -385,21 +318,13 @@
       oprot.writeMapEnd();
       oprot.writeFieldEnd();
     }
-<<<<<<< HEAD
-    if(bin_field_in_union != null && this.bin_field_in_union != null) {
-=======
-    if (isSetBin_field_in_union() && this.bin_field_in_union != null) {
->>>>>>> f2938997
+    if (bin_field_in_union != null && this.bin_field_in_union != null) {
       oprot.writeFieldBegin(_BIN_FIELD_IN_UNION_FIELD_DESC);
       oprot.writeBinary(bin_field_in_union);
       oprot.writeFieldEnd();
     }
-<<<<<<< HEAD
-    if(depr != null) {
-=======
     // ignore: deprecated_member_use
-    if (isSetDepr()) {
->>>>>>> f2938997
+    if (depr != null) {
       oprot.writeFieldBegin(_DEPR_FIELD_DESC);
     // ignore: deprecated_member_use
       oprot.writeBool(depr);
@@ -413,20 +338,12 @@
   String toString() {
     StringBuffer ret = new StringBuffer("TestingUnions(");
 
-<<<<<<< HEAD
     if(AnID != null) {
-=======
-    if (isSetAnID()) {
->>>>>>> f2938997
       ret.write("anID:");
       ret.write(this.anID);
     }
 
-<<<<<<< HEAD
     if(aString != null) {
-=======
-    if (isSetAString()) {
->>>>>>> f2938997
       ret.write(", ");
       ret.write("aString:");
       if (this.aString == null) {
@@ -436,31 +353,19 @@
       }
     }
 
-<<<<<<< HEAD
     if(someotherthing != null) {
-=======
-    if (isSetSomeotherthing()) {
->>>>>>> f2938997
       ret.write(", ");
       ret.write("someotherthing:");
       ret.write(this.someotherthing);
     }
 
-<<<<<<< HEAD
     if(AnInt16 != null) {
-=======
-    if (isSetAnInt16()) {
->>>>>>> f2938997
       ret.write(", ");
       ret.write("anInt16:");
       ret.write(this.anInt16);
     }
 
-<<<<<<< HEAD
     if(Requests != null) {
-=======
-    if (isSetRequests()) {
->>>>>>> f2938997
       ret.write(", ");
       ret.write("requests:");
       if (this.requests == null) {
@@ -470,11 +375,7 @@
       }
     }
 
-<<<<<<< HEAD
     if(bin_field_in_union != null) {
-=======
-    if (isSetBin_field_in_union()) {
->>>>>>> f2938997
       ret.write(", ");
       ret.write("bin_field_in_union:");
       if (this.bin_field_in_union == null) {
@@ -484,11 +385,7 @@
       }
     }
 
-<<<<<<< HEAD
     if(depr != null) {
-=======
-    if (isSetDepr()) {
->>>>>>> f2938997
       ret.write(", ");
       ret.write("depr:");
       // ignore: deprecated_member_use
@@ -553,7 +450,6 @@
   validate() {
     // check exactly one field is set
     int setFields = 0;
-<<<<<<< HEAD
     if(AnID != null) {
       setFields++;
     }
@@ -573,27 +469,6 @@
       setFields++;
     }
     if(Depr != null) {
-=======
-    if (isSetAnID()) {
-      setFields++;
-    }
-    if (isSetAString()) {
-      setFields++;
-    }
-    if (isSetSomeotherthing()) {
-      setFields++;
-    }
-    if (isSetAnInt16()) {
-      setFields++;
-    }
-    if (isSetRequests()) {
-      setFields++;
-    }
-    if (isSetBin_field_in_union()) {
-      setFields++;
-    }
-    if (isSetDepr()) {
->>>>>>> f2938997
       setFields++;
     }
     if (setFields != 1) {
