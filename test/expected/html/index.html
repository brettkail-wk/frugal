--- conflicted
+++ resolved
@@ -72,26 +72,38 @@
 				</tr>
 				
 				<tr>
-<<<<<<< HEAD
+					<td><a href="subdir_include.html">subdir_include</a></td>
+					<td>
+					
+					</td>
+					<td>
+					
+					</td>
+					<td>
+					
+					
+					
+						<a href="subdir_include.html#struct_A">A</a><br />
+					
+					</td>
+					<td>
+					
+					</td>
+				</tr>
+				
+				<tr>
 					<td><a href="validStructs.html">validStructs</a></td>
-=======
-					<td><a href="subdir_include.html">subdir_include</a></td>
->>>>>>> 00ccbf47
-					<td>
-					
-					</td>
-					<td>
-					
-					</td>
-					<td>
-					
-					
-					
-<<<<<<< HEAD
+					<td>
+					
+					</td>
+					<td>
+					
+					</td>
+					<td>
+					
+					
+					
 						<a href="validStructs.html#struct_Thing">Thing</a><br />
-=======
-						<a href="subdir_include.html#struct_A">A</a><br />
->>>>>>> 00ccbf47
 					
 					</td>
 					<td>
@@ -118,13 +130,11 @@
 						
 							<li><a href="variety.html#fn_Foo_underlying_types_test">underlying_types_test</a></li>
 						
-<<<<<<< HEAD
 							<li><a href="variety.html#fn_Foo_getThing">getThing</a></li>
 						
 							<li><a href="variety.html#fn_Foo_getMyInt">getMyInt</a></li>
-=======
+						
 							<li><a href="variety.html#fn_Foo_use_subdir_struct">use_subdir_struct</a></li>
->>>>>>> 00ccbf47
 						
 						</ul>
 					
