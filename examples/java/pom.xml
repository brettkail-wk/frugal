<project xmlns="http://maven.apache.org/POM/4.0.0" xmlns:xsi="http://www.w3.org/2001/XMLSchema-instance" xsi:schemaLocation="http://maven.apache.org/POM/4.0.0 http://maven.apache.org/xsd/maven-4.0.0.xsd">
    <modelVersion>4.0.0</modelVersion>

    <groupId>com.workiva.frugal</groupId>
    <artifactId>examples</artifactId>
<<<<<<< HEAD
    <version>3.11.0</version>
=======
    <version>3.10.1</version>
>>>>>>> 3e4c45bc

    <repositories>
        <repository>
            <id>central</id>
            <name>workivaeast-releases</name>
            <url>https://workivaeast.jfrog.io/workivaeast/maven-prod</url>
        </repository>
    </repositories>

    <dependencies>
        <dependency>
            <groupId>org.apache.thrift</groupId>
            <artifactId>libthrift</artifactId>
            <version>0.13.0</version>
        </dependency>
        <dependency>
            <groupId>com.workiva</groupId>
            <artifactId>frugal</artifactId>
<<<<<<< HEAD
            <version>3.11.0</version>
=======
            <version>3.10.1</version>
>>>>>>> 3e4c45bc
        </dependency>
        <dependency>
            <groupId>io.netty</groupId>
            <artifactId>netty-all</artifactId>
            <version>4.1.52.Final</version>
        </dependency>
        <dependency>
            <groupId>org.slf4j</groupId>
            <artifactId>slf4j-api</artifactId>
            <version>1.7.30</version>
        </dependency>
        <dependency>
            <groupId>org.slf4j</groupId>
            <artifactId>slf4j-simple</artifactId>
            <version>1.7.30</version>
        </dependency>
        <dependency>
            <groupId>org.apache.activemq</groupId>
            <artifactId>activemq-client</artifactId>
            <version>5.15.11</version>
        </dependency>
    </dependencies>

    <build>
        <plugins>
            <plugin>
                <groupId>org.apache.maven.plugins</groupId>
                <artifactId>maven-compiler-plugin</artifactId>
                <version>3.8.1</version>
                <configuration>
                    <source>1.8</source>
                    <target>1.8</target>
                </configuration>
            </plugin>
        </plugins>
    </build>

</project><|MERGE_RESOLUTION|>--- conflicted
+++ resolved
@@ -3,11 +3,7 @@
 
     <groupId>com.workiva.frugal</groupId>
     <artifactId>examples</artifactId>
-<<<<<<< HEAD
     <version>3.11.0</version>
-=======
-    <version>3.10.1</version>
->>>>>>> 3e4c45bc
 
     <repositories>
         <repository>
@@ -21,21 +17,17 @@
         <dependency>
             <groupId>org.apache.thrift</groupId>
             <artifactId>libthrift</artifactId>
-            <version>0.13.0</version>
+            <version>0.9.3</version>
         </dependency>
         <dependency>
             <groupId>com.workiva</groupId>
             <artifactId>frugal</artifactId>
-<<<<<<< HEAD
             <version>3.11.0</version>
-=======
-            <version>3.10.1</version>
->>>>>>> 3e4c45bc
         </dependency>
         <dependency>
             <groupId>io.netty</groupId>
             <artifactId>netty-all</artifactId>
-            <version>4.1.52.Final</version>
+            <version>4.1.51.Final</version>
         </dependency>
         <dependency>
             <groupId>org.slf4j</groupId>
