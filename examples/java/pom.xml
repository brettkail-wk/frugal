--- conflicted
+++ resolved
@@ -3,11 +3,7 @@
 
     <groupId>com.workiva.frugal</groupId>
     <artifactId>examples</artifactId>
-<<<<<<< HEAD
     <version>2.0.0-RC2</version>
-=======
-    <version>1.22.0</version>
->>>>>>> 00ccbf47
 
     <repositories>
         <repository>
@@ -31,11 +27,7 @@
         <dependency>
             <groupId>com.workiva</groupId>
             <artifactId>frugal</artifactId>
-<<<<<<< HEAD
             <version>2.0.0-RC2</version>
-=======
-            <version>1.22.0</version>
->>>>>>> 00ccbf47
         </dependency>
         <dependency>
             <groupId>org.slf4j</groupId>
