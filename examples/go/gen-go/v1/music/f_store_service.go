// Autogenerated by Frugal Compiler (1.19.1)
// DO NOT EDIT UNLESS YOU ARE SURE THAT YOU KNOW WHAT YOU ARE DOING

package music

import (
	"bytes"
	"fmt"
	"sync"
	"time"

	"git.apache.org/thrift.git/lib/go/thrift"
	"github.com/Workiva/frugal/lib/go"
)

// (needed to ensure safety because of naive import list construction.)
var _ = thrift.ZERO
var _ = fmt.Printf
var _ = bytes.Equal

// Services are the API for client and server interaction.
// Users can buy an album or enter a giveaway for a free album.
type FStore interface {
	BuyAlbum(ctx *frugal.FContext, ASIN string, acct string) (r *Album, err error)
	EnterAlbumGiveaway(ctx *frugal.FContext, email string, name string) (r bool, err error)
}

// Services are the API for client and server interaction.
// Users can buy an album or enter a giveaway for a free album.
type FStoreClient struct {
	transport       frugal.FTransport
	protocolFactory *frugal.FProtocolFactory
	oprot           *frugal.FProtocol
	mu              sync.Mutex
	methods         map[string]*frugal.Method
}

func NewFStoreClient(t frugal.FTransport, p *frugal.FProtocolFactory, middleware ...frugal.ServiceMiddleware) *FStoreClient {
	t.SetRegistry(frugal.NewFClientRegistry())
	methods := make(map[string]*frugal.Method)
	client := &FStoreClient{
		transport:       t,
		protocolFactory: p,
		oprot:           p.GetProtocol(t),
		methods:         methods,
	}
	methods["buyAlbum"] = frugal.NewMethod(client, client.buyAlbum, "buyAlbum", middleware)
	methods["enterAlbumGiveaway"] = frugal.NewMethod(client, client.enterAlbumGiveaway, "enterAlbumGiveaway", middleware)
	return client
}

// Do Not Use. To be called only by generated code.
func (f *FStoreClient) GetWriteMutex() *sync.Mutex {
	return &f.mu
}

func (f *FStoreClient) BuyAlbum(ctx *frugal.FContext, asin string, acct string) (r *Album, err error) {
	ret := f.methods["buyAlbum"].Invoke([]interface{}{ctx, asin, acct})
	if len(ret) != 2 {
		panic(fmt.Sprintf("Middleware returned %d arguments, expected 2", len(ret)))
	}
	r = ret[0].(*Album)
	if ret[1] != nil {
		err = ret[1].(error)
	}
	return r, err
}

func (f *FStoreClient) buyAlbum(ctx *frugal.FContext, asin string, acct string) (r *Album, err error) {
	errorC := make(chan error, 1)
	resultC := make(chan *Album, 1)
	if err = f.transport.Register(ctx, f.recvBuyAlbumHandler(ctx, resultC, errorC)); err != nil {
		return
	}
	defer f.transport.Unregister(ctx)
	f.GetWriteMutex().Lock()
	if err = f.oprot.WriteRequestHeader(ctx); err != nil {
		f.GetWriteMutex().Unlock()
		return
	}
	if err = f.oprot.WriteMessageBegin("buyAlbum", thrift.CALL, 0); err != nil {
		f.GetWriteMutex().Unlock()
		return
	}
	args := StoreBuyAlbumArgs{
		ASIN: asin,
		Acct: acct,
	}
	if err = args.Write(f.oprot); err != nil {
		f.GetWriteMutex().Unlock()
		return
	}
	if err = f.oprot.WriteMessageEnd(); err != nil {
		f.GetWriteMutex().Unlock()
		return
	}
	if err = f.oprot.Flush(); err != nil {
		f.GetWriteMutex().Unlock()
		return
	}
	f.GetWriteMutex().Unlock()

	select {
	case err = <-errorC:
	case r = <-resultC:
	case <-time.After(ctx.Timeout()):
		err = frugal.ErrTimeout
	case <-f.transport.Closed():
		err = frugal.ErrTransportClosed
	}
	return
}

func (f *FStoreClient) recvBuyAlbumHandler(ctx *frugal.FContext, resultC chan<- *Album, errorC chan<- error) frugal.FAsyncCallback {
	return func(tr thrift.TTransport) error {
		iprot := f.protocolFactory.GetProtocol(tr)
		if err := iprot.ReadResponseHeader(ctx); err != nil {
			errorC <- err
			return err
		}
		method, mTypeId, _, err := iprot.ReadMessageBegin()
		if err != nil {
			errorC <- err
			return err
		}
		if method != "buyAlbum" {
			err = thrift.NewTApplicationException(thrift.WRONG_METHOD_NAME, "buyAlbum failed: wrong method name")
			errorC <- err
			return err
		}
		if mTypeId == thrift.EXCEPTION {
			error0 := thrift.NewTApplicationException(thrift.UNKNOWN_APPLICATION_EXCEPTION, "Unknown Exception")
			var error1 thrift.TApplicationException
			error1, err = error0.Read(iprot)
			if err != nil {
				errorC <- err
				return err
			}
			if err = iprot.ReadMessageEnd(); err != nil {
				errorC <- err
				return err
			}
			if error1.TypeId() == frugal.RESPONSE_TOO_LARGE {
				err = thrift.NewTTransportException(frugal.RESPONSE_TOO_LARGE, "response too large for transport")
				errorC <- err
				return nil
			}
			if error1.TypeId() == frugal.RATE_LIMIT_EXCEEDED {
				err = frugal.ErrRateLimitExceeded
				errorC <- err
				return nil
			}
			err = error1
			errorC <- err
			return err
		}
		if mTypeId != thrift.REPLY {
			err = thrift.NewTApplicationException(thrift.INVALID_MESSAGE_TYPE_EXCEPTION, "buyAlbum failed: invalid message type")
			errorC <- err
			return err
		}
		result := StoreBuyAlbumResult{}
		if err = result.Read(iprot); err != nil {
			errorC <- err
			return err
		}
		if err = iprot.ReadMessageEnd(); err != nil {
			errorC <- err
			return err
		}
		if result.Error != nil {
			errorC <- result.Error
			return nil
		}
		resultC <- result.GetSuccess()
		return nil
	}
}

func (f *FStoreClient) EnterAlbumGiveaway(ctx *frugal.FContext, email string, name string) (r bool, err error) {
	ret := f.methods["enterAlbumGiveaway"].Invoke([]interface{}{ctx, email, name})
	if len(ret) != 2 {
		panic(fmt.Sprintf("Middleware returned %d arguments, expected 2", len(ret)))
	}
	r = ret[0].(bool)
	if ret[1] != nil {
		err = ret[1].(error)
	}
	return r, err
}

func (f *FStoreClient) enterAlbumGiveaway(ctx *frugal.FContext, email string, name string) (r bool, err error) {
	errorC := make(chan error, 1)
	resultC := make(chan bool, 1)
	if err = f.transport.Register(ctx, f.recvEnterAlbumGiveawayHandler(ctx, resultC, errorC)); err != nil {
		return
	}
	defer f.transport.Unregister(ctx)
	f.GetWriteMutex().Lock()
	if err = f.oprot.WriteRequestHeader(ctx); err != nil {
		f.GetWriteMutex().Unlock()
		return
	}
	if err = f.oprot.WriteMessageBegin("enterAlbumGiveaway", thrift.CALL, 0); err != nil {
		f.GetWriteMutex().Unlock()
		return
	}
	args := StoreEnterAlbumGiveawayArgs{
		Email: email,
		Name:  name,
	}
	if err = args.Write(f.oprot); err != nil {
		f.GetWriteMutex().Unlock()
		return
	}
	if err = f.oprot.WriteMessageEnd(); err != nil {
		f.GetWriteMutex().Unlock()
		return
	}
	if err = f.oprot.Flush(); err != nil {
		f.GetWriteMutex().Unlock()
		return
	}
	f.GetWriteMutex().Unlock()

	select {
	case err = <-errorC:
	case r = <-resultC:
	case <-time.After(ctx.Timeout()):
		err = frugal.ErrTimeout
	case <-f.transport.Closed():
		err = frugal.ErrTransportClosed
	}
	return
}

func (f *FStoreClient) recvEnterAlbumGiveawayHandler(ctx *frugal.FContext, resultC chan<- bool, errorC chan<- error) frugal.FAsyncCallback {
	return func(tr thrift.TTransport) error {
		iprot := f.protocolFactory.GetProtocol(tr)
		if err := iprot.ReadResponseHeader(ctx); err != nil {
			errorC <- err
			return err
		}
		method, mTypeId, _, err := iprot.ReadMessageBegin()
		if err != nil {
			errorC <- err
			return err
		}
		if method != "enterAlbumGiveaway" {
			err = thrift.NewTApplicationException(thrift.WRONG_METHOD_NAME, "enterAlbumGiveaway failed: wrong method name")
			errorC <- err
			return err
		}
		if mTypeId == thrift.EXCEPTION {
			error0 := thrift.NewTApplicationException(thrift.UNKNOWN_APPLICATION_EXCEPTION, "Unknown Exception")
			var error1 thrift.TApplicationException
			error1, err = error0.Read(iprot)
			if err != nil {
				errorC <- err
				return err
			}
			if err = iprot.ReadMessageEnd(); err != nil {
				errorC <- err
				return err
			}
			if error1.TypeId() == frugal.RESPONSE_TOO_LARGE {
				err = thrift.NewTTransportException(frugal.RESPONSE_TOO_LARGE, "response too large for transport")
				errorC <- err
				return nil
			}
			if error1.TypeId() == frugal.RATE_LIMIT_EXCEEDED {
				err = frugal.ErrRateLimitExceeded
				errorC <- err
				return nil
			}
			err = error1
			errorC <- err
			return err
		}
		if mTypeId != thrift.REPLY {
			err = thrift.NewTApplicationException(thrift.INVALID_MESSAGE_TYPE_EXCEPTION, "enterAlbumGiveaway failed: invalid message type")
			errorC <- err
			return err
		}
		result := StoreEnterAlbumGiveawayResult{}
		if err = result.Read(iprot); err != nil {
			errorC <- err
			return err
		}
		if err = iprot.ReadMessageEnd(); err != nil {
			errorC <- err
			return err
		}
		resultC <- result.GetSuccess()
		return nil
	}
}

type FStoreProcessor struct {
	*frugal.FBaseProcessor
}

func NewFStoreProcessor(handler FStore, middleware ...frugal.ServiceMiddleware) *FStoreProcessor {
	p := &FStoreProcessor{frugal.NewFBaseProcessor()}
	p.AddToProcessorMap("buyAlbum", &storeFBuyAlbum{frugal.NewFBaseProcessorFunction(p.GetWriteMutex(), frugal.NewMethod(handler, handler.BuyAlbum, "BuyAlbum", middleware))})
	p.AddToProcessorMap("enterAlbumGiveaway", &storeFEnterAlbumGiveaway{frugal.NewFBaseProcessorFunction(p.GetWriteMutex(), frugal.NewMethod(handler, handler.EnterAlbumGiveaway, "EnterAlbumGiveaway", middleware))})
	return p
}

type storeFBuyAlbum struct {
	*frugal.FBaseProcessorFunction
}

func (p *storeFBuyAlbum) Process(ctx *frugal.FContext, iprot, oprot *frugal.FProtocol) error {
	args := StoreBuyAlbumArgs{}
	var err error
	if err = args.Read(iprot); err != nil {
		iprot.ReadMessageEnd()
		p.GetWriteMutex().Lock()
		storeWriteApplicationError(ctx, oprot, thrift.PROTOCOL_ERROR, "buyAlbum", err.Error())
		p.GetWriteMutex().Unlock()
		return err
	}

	iprot.ReadMessageEnd()
	result := StoreBuyAlbumResult{}
	var err2 error
<<<<<<< HEAD
	var retval *Album
	ret := p.InvokeMethod([]interface{}{ctx, args.ASIN, args.Acct})
=======
	ret := p.handler.Invoke([]interface{}{ctx, args.ASIN, args.Acct})
>>>>>>> 6bb6001b
	if len(ret) != 2 {
		panic(fmt.Sprintf("Middleware returned %d arguments, expected 2", len(ret)))
	}
	if ret[1] != nil {
		err2 = ret[1].(error)
	}
	if err2 != nil {
		if err2 == frugal.ErrRateLimitExceeded {
			p.writeMu.Lock()
			storeWriteApplicationError(ctx, oprot, frugal.RATE_LIMIT_EXCEEDED, "buyAlbum", "Rate limit exceeded")
			p.writeMu.Unlock()
			return nil
		}
		switch v := err2.(type) {
		case *PurchasingError:
			result.Error = v
		default:
			p.GetWriteMutex().Lock()
			storeWriteApplicationError(ctx, oprot, thrift.INTERNAL_ERROR, "buyAlbum", "Internal error processing buyAlbum: "+err2.Error())
			p.GetWriteMutex().Unlock()
			return err2
		}
	} else {
		var retval *Album = ret[0].(*Album)
		result.Success = retval
	}
	p.GetWriteMutex().Lock()
	defer p.GetWriteMutex().Unlock()
	if err2 = oprot.WriteResponseHeader(ctx); err2 != nil {
		if frugal.IsErrTooLarge(err2) {
			storeWriteApplicationError(ctx, oprot, frugal.RESPONSE_TOO_LARGE, "buyAlbum", "response too large: "+err2.Error())
			return nil
		}
		err = err2
	}
	if err2 = oprot.WriteMessageBegin("buyAlbum", thrift.REPLY, 0); err2 != nil {
		if frugal.IsErrTooLarge(err2) {
			storeWriteApplicationError(ctx, oprot, frugal.RESPONSE_TOO_LARGE, "buyAlbum", "response too large: "+err2.Error())
			return nil
		}
		err = err2
	}
	if err2 = result.Write(oprot); err == nil && err2 != nil {
		if frugal.IsErrTooLarge(err2) {
			storeWriteApplicationError(ctx, oprot, frugal.RESPONSE_TOO_LARGE, "buyAlbum", "response too large: "+err2.Error())
			return nil
		}
		err = err2
	}
	if err2 = oprot.WriteMessageEnd(); err == nil && err2 != nil {
		if frugal.IsErrTooLarge(err2) {
			storeWriteApplicationError(ctx, oprot, frugal.RESPONSE_TOO_LARGE, "buyAlbum", "response too large: "+err2.Error())
			return nil
		}
		err = err2
	}
	if err2 = oprot.Flush(); err == nil && err2 != nil {
		if frugal.IsErrTooLarge(err2) {
			storeWriteApplicationError(ctx, oprot, frugal.RESPONSE_TOO_LARGE, "buyAlbum", "response too large: "+err2.Error())
			return nil
		}
		err = err2
	}
	return err
}

type storeFEnterAlbumGiveaway struct {
	*frugal.FBaseProcessorFunction
}

func (p *storeFEnterAlbumGiveaway) Process(ctx *frugal.FContext, iprot, oprot *frugal.FProtocol) error {
	args := StoreEnterAlbumGiveawayArgs{}
	var err error
	if err = args.Read(iprot); err != nil {
		iprot.ReadMessageEnd()
		p.GetWriteMutex().Lock()
		storeWriteApplicationError(ctx, oprot, thrift.PROTOCOL_ERROR, "enterAlbumGiveaway", err.Error())
		p.GetWriteMutex().Unlock()
		return err
	}

	iprot.ReadMessageEnd()
	result := StoreEnterAlbumGiveawayResult{}
	var err2 error
<<<<<<< HEAD
	var retval bool
	ret := p.InvokeMethod([]interface{}{ctx, args.Email, args.Name})
=======
	ret := p.handler.Invoke([]interface{}{ctx, args.Email, args.Name})
>>>>>>> 6bb6001b
	if len(ret) != 2 {
		panic(fmt.Sprintf("Middleware returned %d arguments, expected 2", len(ret)))
	}
	if ret[1] != nil {
		err2 = ret[1].(error)
	}
	if err2 != nil {
<<<<<<< HEAD
		p.GetWriteMutex().Lock()
=======
		if err2 == frugal.ErrRateLimitExceeded {
			p.writeMu.Lock()
			storeWriteApplicationError(ctx, oprot, frugal.RATE_LIMIT_EXCEEDED, "enterAlbumGiveaway", "Rate limit exceeded")
			p.writeMu.Unlock()
			return nil
		}
		p.writeMu.Lock()
>>>>>>> 6bb6001b
		storeWriteApplicationError(ctx, oprot, thrift.INTERNAL_ERROR, "enterAlbumGiveaway", "Internal error processing enterAlbumGiveaway: "+err2.Error())
		p.GetWriteMutex().Unlock()
		return err2
	} else {
		var retval bool = ret[0].(bool)
		result.Success = &retval
	}
	p.GetWriteMutex().Lock()
	defer p.GetWriteMutex().Unlock()
	if err2 = oprot.WriteResponseHeader(ctx); err2 != nil {
		if frugal.IsErrTooLarge(err2) {
			storeWriteApplicationError(ctx, oprot, frugal.RESPONSE_TOO_LARGE, "enterAlbumGiveaway", "response too large: "+err2.Error())
			return nil
		}
		err = err2
	}
	if err2 = oprot.WriteMessageBegin("enterAlbumGiveaway", thrift.REPLY, 0); err2 != nil {
		if frugal.IsErrTooLarge(err2) {
			storeWriteApplicationError(ctx, oprot, frugal.RESPONSE_TOO_LARGE, "enterAlbumGiveaway", "response too large: "+err2.Error())
			return nil
		}
		err = err2
	}
	if err2 = result.Write(oprot); err == nil && err2 != nil {
		if frugal.IsErrTooLarge(err2) {
			storeWriteApplicationError(ctx, oprot, frugal.RESPONSE_TOO_LARGE, "enterAlbumGiveaway", "response too large: "+err2.Error())
			return nil
		}
		err = err2
	}
	if err2 = oprot.WriteMessageEnd(); err == nil && err2 != nil {
		if frugal.IsErrTooLarge(err2) {
			storeWriteApplicationError(ctx, oprot, frugal.RESPONSE_TOO_LARGE, "enterAlbumGiveaway", "response too large: "+err2.Error())
			return nil
		}
		err = err2
	}
	if err2 = oprot.Flush(); err == nil && err2 != nil {
		if frugal.IsErrTooLarge(err2) {
			storeWriteApplicationError(ctx, oprot, frugal.RESPONSE_TOO_LARGE, "enterAlbumGiveaway", "response too large: "+err2.Error())
			return nil
		}
		err = err2
	}
	return err
}

func storeWriteApplicationError(ctx *frugal.FContext, oprot *frugal.FProtocol, type_ int32, method, message string) {
	x := thrift.NewTApplicationException(type_, message)
	oprot.WriteResponseHeader(ctx)
	oprot.WriteMessageBegin(method, thrift.EXCEPTION, 0)
	x.Write(oprot)
	oprot.WriteMessageEnd()
	oprot.Flush()
}<|MERGE_RESOLUTION|>--- conflicted
+++ resolved
@@ -325,12 +325,7 @@
 	iprot.ReadMessageEnd()
 	result := StoreBuyAlbumResult{}
 	var err2 error
-<<<<<<< HEAD
-	var retval *Album
 	ret := p.InvokeMethod([]interface{}{ctx, args.ASIN, args.Acct})
-=======
-	ret := p.handler.Invoke([]interface{}{ctx, args.ASIN, args.Acct})
->>>>>>> 6bb6001b
 	if len(ret) != 2 {
 		panic(fmt.Sprintf("Middleware returned %d arguments, expected 2", len(ret)))
 	}
@@ -339,9 +334,9 @@
 	}
 	if err2 != nil {
 		if err2 == frugal.ErrRateLimitExceeded {
-			p.writeMu.Lock()
+			p.GetWriteMutex().Lock()
 			storeWriteApplicationError(ctx, oprot, frugal.RATE_LIMIT_EXCEEDED, "buyAlbum", "Rate limit exceeded")
-			p.writeMu.Unlock()
+			p.GetWriteMutex().Unlock()
 			return nil
 		}
 		switch v := err2.(type) {
@@ -415,12 +410,7 @@
 	iprot.ReadMessageEnd()
 	result := StoreEnterAlbumGiveawayResult{}
 	var err2 error
-<<<<<<< HEAD
-	var retval bool
 	ret := p.InvokeMethod([]interface{}{ctx, args.Email, args.Name})
-=======
-	ret := p.handler.Invoke([]interface{}{ctx, args.Email, args.Name})
->>>>>>> 6bb6001b
 	if len(ret) != 2 {
 		panic(fmt.Sprintf("Middleware returned %d arguments, expected 2", len(ret)))
 	}
@@ -428,17 +418,13 @@
 		err2 = ret[1].(error)
 	}
 	if err2 != nil {
-<<<<<<< HEAD
+		if err2 == frugal.ErrRateLimitExceeded {
+			p.GetWriteMutex().Lock()
+			storeWriteApplicationError(ctx, oprot, frugal.RATE_LIMIT_EXCEEDED, "enterAlbumGiveaway", "Rate limit exceeded")
+			p.GetWriteMutex().Unlock()
+			return nil
+		}
 		p.GetWriteMutex().Lock()
-=======
-		if err2 == frugal.ErrRateLimitExceeded {
-			p.writeMu.Lock()
-			storeWriteApplicationError(ctx, oprot, frugal.RATE_LIMIT_EXCEEDED, "enterAlbumGiveaway", "Rate limit exceeded")
-			p.writeMu.Unlock()
-			return nil
-		}
-		p.writeMu.Lock()
->>>>>>> 6bb6001b
 		storeWriteApplicationError(ctx, oprot, thrift.INTERNAL_ERROR, "enterAlbumGiveaway", "Internal error processing enterAlbumGiveaway: "+err2.Error())
 		p.GetWriteMutex().Unlock()
 		return err2
