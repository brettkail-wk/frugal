#!/usr/bin/python
# -*- coding: utf-8 -*-
import logging
import sys
import uuid

from thrift.protocol import TBinaryProtocol

from tornado import gen, ioloop

from nats.io.client import Client as NATS

from frugal.protocol import FProtocolFactory
from frugal.tornado.server import FNatsTornadoServer

sys.path.append('gen-py.tornado')

from v1.music.f_Store import Processor as FStoreProcessor  # noqa
from v1.music.f_Store import Iface  # noqa
from v1.music.ttypes import Album, Track, PerfRightsOrg  # noqa


root = logging.getLogger()
root.setLevel(logging.DEBUG)

ch = logging.StreamHandler(sys.stdout)
ch.setLevel(logging.DEBUG)
formatter = logging.Formatter(
    '%(asctime)s - %(levelname)s - %(message)s')
ch.setFormatter(formatter)
root.addHandler(ch)


class StoreHandler(Iface):
    """
    A handler handles all incoming requests to the server.
    The handler must satisfy the interface the server exposes.
    """

    def buyAlbum(self, ctx, ASIN, acct):
        """
        Return an album; always buy the same one.
        """
        album = Album()
        album.ASIN = str(uuid.uuid4())
        album.duration = 12000
        album.tracks = [Track(title="Comme des enfants",
                              artist="Coeur de pirate",
                              publisher="Grosse Boîte",
                              composer="Béatrice Martin",
                              duration=169,
                              pro=PerfRightsOrg.ASCAP)]

        return album

    def enterAlbumGiveaway(self, ctx, email, name):
        """
        Always return success (true)
        """
        return True


@gen.coroutine
def main():
    # Declare the protocol stack used for serialization.
    # Protocol stacks must match between clients and servers.
    prot_factory = FProtocolFactory(TBinaryProtocol.TBinaryProtocolFactory())

    # Open a NATS connection to receive requests
    nats_client = NATS()
    options = {
        "verbose": True,
        "servers": ["nats://127.0.0.1:4222"]
    }

    yield nats_client.connect(**options)

    # Create a new server processor.
    # Incoming requests to the processor are passed to the handler.
    # Results from the handler are returned back to the client.
    processor = FStoreProcessor(StoreHandler())

    # Create a new music store server using the processor,
<<<<<<< HEAD
    # The sever will listen on the music-service NATS topic
=======
    # The server will listen on the music-service NATS topic
>>>>>>> f1db0ba8
    server = FNatsTornadoServer(nats_client, "music-service",
                                processor, prot_factory)

    root.info("Starting server...")

    yield server.serve()

if __name__ == '__main__':
    io_loop = ioloop.IOLoop.instance()
    io_loop.add_callback(main)
    io_loop.start()<|MERGE_RESOLUTION|>--- conflicted
+++ resolved
@@ -81,11 +81,7 @@
     processor = FStoreProcessor(StoreHandler())
 
     # Create a new music store server using the processor,
-<<<<<<< HEAD
-    # The sever will listen on the music-service NATS topic
-=======
     # The server will listen on the music-service NATS topic
->>>>>>> f1db0ba8
     server = FNatsTornadoServer(nats_client, "music-service",
                                 processor, prot_factory)
 
